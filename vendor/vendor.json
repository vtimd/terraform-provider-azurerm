{
	"comment": "",
	"ignore": "test",
	"package": [
		{
			"checksumSHA1": "ktGlFy+mU5MqGZhigPPr+pdfzo8=",
			"path": "contrib.go.opencensus.io/exporter/ocagent",
			"revision": "0758abcb21781452e3f21b8d7944e0da2a16d736",
			"revisionTime": "2018-12-13T12:33:50Z"
		},
		{
			"checksumSHA1": "UhJRm079RffZyb5lr6ejn6NGiu0=",
			"path": "github.com/Azure/azure-sdk-for-go/profiles/2017-03-09/resources/mgmt/resources",
			"revision": "1951233eb944a49aa5f7278cba8e3e32a8c958af",
			"revisionTime": "2018-12-19T17:12:57Z",
			"version": "v24.0.0",
			"versionExact": "v24.0.0"
		},
		{
			"checksumSHA1": "3VO/n9u/PvhiKHK6qc3Xb7aV6y0=",
			"path": "github.com/Azure/azure-sdk-for-go/services/appinsights/mgmt/2015-05-01/insights",
			"revision": "1951233eb944a49aa5f7278cba8e3e32a8c958af",
			"revisionTime": "2018-12-19T17:12:57Z",
			"version": "v24.0.0",
			"versionExact": "v24.0.0"
		},
		{
			"checksumSHA1": "QGeDrdFRWEVwOzsJbyYJE0mRtSM=",
			"path": "github.com/Azure/azure-sdk-for-go/services/automation/mgmt/2015-10-31/automation",
			"revision": "1951233eb944a49aa5f7278cba8e3e32a8c958af",
			"revisionTime": "2018-12-19T17:12:57Z",
			"version": "v24.0.0",
			"versionExact": "v24.0.0"
		},
		{
			"checksumSHA1": "wdO6kxeyyQx9UiqIFsRtAIW4ofs=",
			"path": "github.com/Azure/azure-sdk-for-go/services/batch/mgmt/2017-09-01/batch",
			"revision": "1951233eb944a49aa5f7278cba8e3e32a8c958af",
			"revisionTime": "2018-12-19T17:12:57Z",
			"version": "v24.0.0",
			"versionExact": "v24.0.0"
		},
		{
			"checksumSHA1": "XtG25ZYVNTfmZDEftJIJm4yL23c=",
			"path": "github.com/Azure/azure-sdk-for-go/services/cdn/mgmt/2017-10-12/cdn",
			"revision": "1951233eb944a49aa5f7278cba8e3e32a8c958af",
			"revisionTime": "2018-12-19T17:12:57Z",
			"version": "v24.0.0",
			"versionExact": "v24.0.0"
		},
		{
			"checksumSHA1": "/QUp84QewovysKw+LKeQYh4zycI=",
			"path": "github.com/Azure/azure-sdk-for-go/services/cognitiveservices/mgmt/2017-04-18/cognitiveservices",
			"revision": "1951233eb944a49aa5f7278cba8e3e32a8c958af",
			"revisionTime": "2018-12-19T17:12:57Z",
			"version": "v24.0.0",
			"versionExact": "v24.0.0"
		},
		{
			"checksumSHA1": "m/xKYLfpFHCiYAwVlLCWXU3a8OE=",
			"path": "github.com/Azure/azure-sdk-for-go/services/compute/mgmt/2018-06-01/compute",
			"revision": "1951233eb944a49aa5f7278cba8e3e32a8c958af",
			"revisionTime": "2018-12-19T17:12:57Z",
			"version": "v24.0.0",
			"versionExact": "v24.0.0"
		},
		{
			"checksumSHA1": "TxxMpNrjQkLSUtgB3dSvHrRfcx4=",
			"path": "github.com/Azure/azure-sdk-for-go/services/containerinstance/mgmt/2018-10-01/containerinstance",
			"revision": "1951233eb944a49aa5f7278cba8e3e32a8c958af",
			"revisionTime": "2018-12-19T17:12:57Z",
			"version": "v24.0.0",
			"versionExact": "v24.0.0"
		},
		{
			"checksumSHA1": "9hSFpEIQITHhhkg8CwLp2hX10Zg=",
			"path": "github.com/Azure/azure-sdk-for-go/services/containerregistry/mgmt/2017-10-01/containerregistry",
			"revision": "1951233eb944a49aa5f7278cba8e3e32a8c958af",
			"revisionTime": "2018-12-19T17:12:57Z",
			"version": "v24.0.0",
			"versionExact": "v24.0.0"
		},
		{
			"checksumSHA1": "sZjHrayrWmY3mMQgB8DAdBj81dA=",
			"path": "github.com/Azure/azure-sdk-for-go/services/containerservice/mgmt/2018-03-31/containerservice",
			"revision": "1951233eb944a49aa5f7278cba8e3e32a8c958af",
			"revisionTime": "2018-12-19T17:12:57Z",
			"version": "v24.0.0",
			"versionExact": "v24.0.0"
		},
		{
			"checksumSHA1": "wjGaQSLH8AUHozm79zoHbKAJ6JI=",
			"path": "github.com/Azure/azure-sdk-for-go/services/cosmos-db/mgmt/2015-04-08/documentdb",
			"revision": "1951233eb944a49aa5f7278cba8e3e32a8c958af",
			"revisionTime": "2018-12-19T17:12:57Z",
			"version": "v24.0.0",
			"versionExact": "v24.0.0"
		},
		{
			"checksumSHA1": "zuKWfEPtf8/U63xAUC7Qtsi9ark=",
			"path": "github.com/Azure/azure-sdk-for-go/services/databricks/mgmt/2018-04-01/databricks",
			"revision": "1951233eb944a49aa5f7278cba8e3e32a8c958af",
			"revisionTime": "2018-12-19T17:12:57Z",
			"version": "v24.0.0",
			"versionExact": "v24.0.0"
		},
		{
<<<<<<< HEAD
			"checksumSHA1": "SrSuQj2csIVYL0Iz2S5z9hDkm0o=",
			"path": "github.com/Azure/azure-sdk-for-go/services/datafactory/mgmt/2018-06-01/datafactory",
			"revision": "da91af54816b4cf72949c225a2d0980f51fab01b",
			"revisionTime": "2018-10-19T17:11:53Z",
			"version": "=v21.3.0",
			"versionExact": "v21.3.0"
		},
		{
			"checksumSHA1": "9oNfXIzF5S8ninqAOSfpVf5rNEY=",
=======
			"checksumSHA1": "aVqVZg1Xg+rkbSMKkDmuI7KXY/Y=",
>>>>>>> 623b2920
			"path": "github.com/Azure/azure-sdk-for-go/services/datalake/analytics/mgmt/2016-11-01/account",
			"revision": "1951233eb944a49aa5f7278cba8e3e32a8c958af",
			"revisionTime": "2018-12-19T17:12:57Z",
			"version": "v24.0.0",
			"versionExact": "v24.0.0"
		},
		{
			"checksumSHA1": "e5TvOCapiiiptgU6Jiyq1cWj6Zk=",
			"path": "github.com/Azure/azure-sdk-for-go/services/datalake/store/2016-11-01/filesystem",
			"revision": "1951233eb944a49aa5f7278cba8e3e32a8c958af",
			"revisionTime": "2018-12-19T17:12:57Z",
			"version": "v24.0.0",
			"versionExact": "v24.0.0"
		},
		{
			"checksumSHA1": "b+Cwtn2VI3bPAtHUrzzleH8J+Gw=",
			"path": "github.com/Azure/azure-sdk-for-go/services/datalake/store/mgmt/2016-11-01/account",
			"revision": "1951233eb944a49aa5f7278cba8e3e32a8c958af",
			"revisionTime": "2018-12-19T17:12:57Z",
			"version": "v24.0.0",
			"versionExact": "v24.0.0"
		},
		{
			"checksumSHA1": "hZ9/d3yVb4ohdxg2M63Wqd7u0SQ=",
			"path": "github.com/Azure/azure-sdk-for-go/services/devtestlabs/mgmt/2016-05-15/dtl",
			"revision": "1951233eb944a49aa5f7278cba8e3e32a8c958af",
			"revisionTime": "2018-12-19T17:12:57Z",
			"version": "v24.0.0",
			"versionExact": "v24.0.0"
		},
		{
			"checksumSHA1": "Lxr9g0A8LJ3JjKQTi25Q8ZRpB1I=",
			"path": "github.com/Azure/azure-sdk-for-go/services/eventgrid/mgmt/2018-01-01/eventgrid",
			"revision": "1951233eb944a49aa5f7278cba8e3e32a8c958af",
			"revisionTime": "2018-12-19T17:12:57Z",
			"version": "v24.0.0",
			"versionExact": "v24.0.0"
		},
		{
			"checksumSHA1": "ExJRY9MXpdhg5u23mTdXUxhFyv8=",
			"path": "github.com/Azure/azure-sdk-for-go/services/eventhub/mgmt/2017-04-01/eventhub",
			"revision": "1951233eb944a49aa5f7278cba8e3e32a8c958af",
			"revisionTime": "2018-12-19T17:12:57Z",
			"version": "v24.0.0",
			"versionExact": "v24.0.0"
		},
		{
			"checksumSHA1": "TLS49M5qFLOtWvgjHAmcBFbC/hY=",
			"path": "github.com/Azure/azure-sdk-for-go/services/graphrbac/1.6/graphrbac",
			"revision": "1951233eb944a49aa5f7278cba8e3e32a8c958af",
			"revisionTime": "2018-12-19T17:12:57Z",
			"version": "v24.0.0",
			"versionExact": "v24.0.0"
		},
		{
			"checksumSHA1": "32MVtKQrYX3OQFes6KKoffEEO8Q=",
			"path": "github.com/Azure/azure-sdk-for-go/services/iothub/mgmt/2018-04-01/devices",
			"revision": "1951233eb944a49aa5f7278cba8e3e32a8c958af",
			"revisionTime": "2018-12-19T17:12:57Z",
			"version": "v24.0.0",
			"versionExact": "v24.0.0"
		},
		{
			"checksumSHA1": "LrI3LcCkp0SDVLIRdhl9FWvAdao=",
			"path": "github.com/Azure/azure-sdk-for-go/services/keyvault/2016-10-01/keyvault",
			"revision": "1951233eb944a49aa5f7278cba8e3e32a8c958af",
			"revisionTime": "2018-12-19T17:12:57Z",
			"version": "v24.0.0",
			"versionExact": "v24.0.0"
		},
		{
			"checksumSHA1": "NRPUNJ43DimaXd/zTgpzc6lIC4Q=",
			"path": "github.com/Azure/azure-sdk-for-go/services/keyvault/mgmt/2018-02-14/keyvault",
			"revision": "1951233eb944a49aa5f7278cba8e3e32a8c958af",
			"revisionTime": "2018-12-19T17:12:57Z",
			"version": "v24.0.0",
			"versionExact": "v24.0.0"
		},
		{
			"checksumSHA1": "krcFBdXPRB+7l2yQn1GVmOxDEz4=",
			"path": "github.com/Azure/azure-sdk-for-go/services/logic/mgmt/2016-06-01/logic",
			"revision": "1951233eb944a49aa5f7278cba8e3e32a8c958af",
			"revisionTime": "2018-12-19T17:12:57Z",
			"version": "v24.0.0",
			"versionExact": "v24.0.0"
		},
		{
			"checksumSHA1": "YduBWwfKSEkU4zIkWDmBKeaFZdE=",
			"path": "github.com/Azure/azure-sdk-for-go/services/mysql/mgmt/2017-12-01/mysql",
			"revision": "1951233eb944a49aa5f7278cba8e3e32a8c958af",
			"revisionTime": "2018-12-19T17:12:57Z",
			"version": "v24.0.0",
			"versionExact": "v24.0.0"
		},
		{
			"checksumSHA1": "5Uz8IGClwII1KHXJ0bymz+Fer7E=",
			"path": "github.com/Azure/azure-sdk-for-go/services/network/mgmt/2018-08-01/network",
			"revision": "1951233eb944a49aa5f7278cba8e3e32a8c958af",
			"revisionTime": "2018-12-19T17:12:57Z",
			"version": "v24.0.0",
			"versionExact": "v24.0.0"
		},
		{
			"checksumSHA1": "aLv1D7Noiv9u2qGOp0+Y5NjWEOA=",
			"path": "github.com/Azure/azure-sdk-for-go/services/notificationhubs/mgmt/2017-04-01/notificationhubs",
			"revision": "1951233eb944a49aa5f7278cba8e3e32a8c958af",
			"revisionTime": "2018-12-19T17:12:57Z",
			"version": "v24.0.0",
			"versionExact": "v24.0.0"
		},
		{
			"checksumSHA1": "SOQKMuiy/cAdjbkbBIp/HcLODV0=",
			"path": "github.com/Azure/azure-sdk-for-go/services/postgresql/mgmt/2017-12-01/postgresql",
			"revision": "1951233eb944a49aa5f7278cba8e3e32a8c958af",
			"revisionTime": "2018-12-19T17:12:57Z",
			"version": "v24.0.0",
			"versionExact": "v24.0.0"
		},
		{
			"checksumSHA1": "Df9H/cUAhGXb6jUXSiz+C9CXrRE=",
			"path": "github.com/Azure/azure-sdk-for-go/services/preview/apimanagement/mgmt/2018-06-01-preview/apimanagement",
			"revision": "1951233eb944a49aa5f7278cba8e3e32a8c958af",
			"revisionTime": "2018-12-19T17:12:57Z",
			"version": "v24.0.0",
			"versionExact": "v24.0.0"
		},
		{
			"checksumSHA1": "K71nBeoUijXpcs+Tgl5ajvUt7nE=",
			"path": "github.com/Azure/azure-sdk-for-go/services/preview/authorization/mgmt/2018-01-01-preview/authorization",
			"revision": "1951233eb944a49aa5f7278cba8e3e32a8c958af",
			"revisionTime": "2018-12-19T17:12:57Z",
			"version": "v24.0.0",
			"versionExact": "v24.0.0"
		},
		{
			"checksumSHA1": "vA9jTWNBVcLfmOlu4ebhehgUK0s=",
			"path": "github.com/Azure/azure-sdk-for-go/services/preview/devspaces/mgmt/2018-06-01-preview/devspaces",
			"revision": "1951233eb944a49aa5f7278cba8e3e32a8c958af",
			"revisionTime": "2018-12-19T17:12:57Z",
			"version": "v24.0.0",
			"versionExact": "v24.0.0"
		},
		{
			"checksumSHA1": "7NzqqHn8tHPmQNVs/NkG5YohMr4=",
			"path": "github.com/Azure/azure-sdk-for-go/services/preview/dns/mgmt/2018-03-01-preview/dns",
			"revision": "1951233eb944a49aa5f7278cba8e3e32a8c958af",
			"revisionTime": "2018-12-19T17:12:57Z",
			"version": "v24.0.0",
			"versionExact": "v24.0.0"
		},
		{
			"checksumSHA1": "I7vThbS0qg561VpDOdvo1qYleJs=",
			"path": "github.com/Azure/azure-sdk-for-go/services/preview/mariadb/mgmt/2018-06-01-preview/mariadb",
			"revision": "1951233eb944a49aa5f7278cba8e3e32a8c958af",
			"revisionTime": "2018-12-19T17:12:57Z",
			"version": "v24.0.0",
			"versionExact": "v24.0.0"
		},
		{
			"checksumSHA1": "qf6o2dkVOeOnChUPtZ2Q1LdftVc=",
			"path": "github.com/Azure/azure-sdk-for-go/services/preview/monitor/mgmt/2018-03-01/insights",
			"revision": "1951233eb944a49aa5f7278cba8e3e32a8c958af",
			"revisionTime": "2018-12-19T17:12:57Z",
			"version": "v24.0.0",
			"versionExact": "v24.0.0"
		},
		{
			"checksumSHA1": "9QiFVjxAPWxCMY8q5F2qYlW5uOM=",
			"path": "github.com/Azure/azure-sdk-for-go/services/preview/msi/mgmt/2015-08-31-preview/msi",
			"revision": "1951233eb944a49aa5f7278cba8e3e32a8c958af",
			"revisionTime": "2018-12-19T17:12:57Z",
			"version": "v24.0.0",
			"versionExact": "v24.0.0"
		},
		{
			"checksumSHA1": "T3alVnMbToqNeEv8VhDRh8xp07A=",
			"path": "github.com/Azure/azure-sdk-for-go/services/preview/operationalinsights/mgmt/2015-11-01-preview/operationalinsights",
			"revision": "1951233eb944a49aa5f7278cba8e3e32a8c958af",
			"revisionTime": "2018-12-19T17:12:57Z",
			"version": "v24.0.0",
			"versionExact": "v24.0.0"
		},
		{
			"checksumSHA1": "JBM0pvnm6bqqsVEYSbrRzXYwgu0=",
			"path": "github.com/Azure/azure-sdk-for-go/services/preview/operationsmanagement/mgmt/2015-11-01-preview/operationsmanagement",
			"revision": "1951233eb944a49aa5f7278cba8e3e32a8c958af",
			"revisionTime": "2018-12-19T17:12:57Z",
			"version": "v24.0.0",
			"versionExact": "v24.0.0"
		},
		{
			"checksumSHA1": "Cw3Uj8s3um8HneNxzmXFFy1gpEg=",
			"path": "github.com/Azure/azure-sdk-for-go/services/preview/resources/mgmt/2018-03-01-preview/managementgroups",
			"revision": "1951233eb944a49aa5f7278cba8e3e32a8c958af",
			"revisionTime": "2018-12-19T17:12:57Z",
			"version": "v24.0.0",
			"versionExact": "v24.0.0"
		},
		{
			"checksumSHA1": "jXWt772YKcYrv6B9K5fF/l+I09o=",
			"path": "github.com/Azure/azure-sdk-for-go/services/preview/security/mgmt/2017-08-01-preview/security",
			"revision": "1951233eb944a49aa5f7278cba8e3e32a8c958af",
			"revisionTime": "2018-12-19T17:12:57Z",
			"version": "v24.0.0",
			"versionExact": "v24.0.0"
		},
		{
			"checksumSHA1": "RHE+VR3M1ZqRU/50ArAP+IXSyQE=",
			"path": "github.com/Azure/azure-sdk-for-go/services/preview/signalr/mgmt/2018-03-01-preview/signalr",
			"revision": "1951233eb944a49aa5f7278cba8e3e32a8c958af",
			"revisionTime": "2018-12-19T17:12:57Z",
			"version": "v24.0.0",
			"versionExact": "v24.0.0"
		},
		{
			"checksumSHA1": "ovANO6ZYBi+NTSSFFK9aXuqAISo=",
			"path": "github.com/Azure/azure-sdk-for-go/services/preview/sql/mgmt/2015-05-01-preview/sql",
			"revision": "1951233eb944a49aa5f7278cba8e3e32a8c958af",
			"revisionTime": "2018-12-19T17:12:57Z",
			"version": "v24.0.0",
			"versionExact": "v24.0.0"
		},
		{
			"checksumSHA1": "vNfuy0EtDXCzz/rlnce77a4vbQk=",
			"path": "github.com/Azure/azure-sdk-for-go/services/preview/sql/mgmt/2017-10-01-preview/sql",
			"revision": "1951233eb944a49aa5f7278cba8e3e32a8c958af",
			"revisionTime": "2018-12-19T17:12:57Z",
			"version": "v24.0.0",
			"versionExact": "v24.0.0"
		},
		{
			"checksumSHA1": "Q0a/TbZkZ55aCn4dCrnS05a5z24=",
			"path": "github.com/Azure/azure-sdk-for-go/services/recoveryservices/mgmt/2016-06-01/recoveryservices",
			"revision": "1951233eb944a49aa5f7278cba8e3e32a8c958af",
			"revisionTime": "2018-12-19T17:12:57Z",
			"version": "v24.0.0",
			"versionExact": "v24.0.0"
		},
		{
			"checksumSHA1": "ATwKbzPaR0DQWro5ea79G+d2wBI=",
			"path": "github.com/Azure/azure-sdk-for-go/services/recoveryservices/mgmt/2017-07-01/backup",
			"revision": "1951233eb944a49aa5f7278cba8e3e32a8c958af",
			"revisionTime": "2018-12-19T17:12:57Z",
			"version": "v24.0.0",
			"versionExact": "v24.0.0"
		},
		{
			"checksumSHA1": "iGoeri+TKP9wFfCA4XCqYmRpmLU=",
			"path": "github.com/Azure/azure-sdk-for-go/services/redis/mgmt/2018-03-01/redis",
			"revision": "1951233eb944a49aa5f7278cba8e3e32a8c958af",
			"revisionTime": "2018-12-19T17:12:57Z",
			"version": "v24.0.0",
			"versionExact": "v24.0.0"
		},
		{
			"checksumSHA1": "LWgnucdAenZeN4RjsoKU9JGyn04=",
			"path": "github.com/Azure/azure-sdk-for-go/services/relay/mgmt/2017-04-01/relay",
			"revision": "1951233eb944a49aa5f7278cba8e3e32a8c958af",
			"revisionTime": "2018-12-19T17:12:57Z",
			"version": "v24.0.0",
			"versionExact": "v24.0.0"
		},
		{
			"checksumSHA1": "Tnw6Ah2Iqc9m/1lCar+6rXvIvwk=",
			"path": "github.com/Azure/azure-sdk-for-go/services/resources/mgmt/2016-02-01/resources",
			"revision": "1951233eb944a49aa5f7278cba8e3e32a8c958af",
			"revisionTime": "2018-12-19T17:12:57Z",
			"version": "v24.0.0",
			"versionExact": "v24.0.0"
		},
		{
			"checksumSHA1": "A75dN8nK1i7yv8p3w1DxYLn4hcg=",
			"path": "github.com/Azure/azure-sdk-for-go/services/resources/mgmt/2016-06-01/subscriptions",
			"revision": "1951233eb944a49aa5f7278cba8e3e32a8c958af",
			"revisionTime": "2018-12-19T17:12:57Z",
			"version": "v24.0.0",
			"versionExact": "v24.0.0"
		},
		{
			"checksumSHA1": "ey4pCtMdo2fFObUUPZjC/y94pAM=",
			"path": "github.com/Azure/azure-sdk-for-go/services/resources/mgmt/2016-09-01/locks",
			"revision": "1951233eb944a49aa5f7278cba8e3e32a8c958af",
			"revisionTime": "2018-12-19T17:12:57Z",
			"version": "v24.0.0",
			"versionExact": "v24.0.0"
		},
		{
			"checksumSHA1": "0M1xxwMExrlaNoXfNudBPXqDtto=",
			"path": "github.com/Azure/azure-sdk-for-go/services/resources/mgmt/2018-05-01/policy",
			"revision": "1951233eb944a49aa5f7278cba8e3e32a8c958af",
			"revisionTime": "2018-12-19T17:12:57Z",
			"version": "v24.0.0",
			"versionExact": "v24.0.0"
		},
		{
			"checksumSHA1": "uJlA7Ak0zO19/MYXrKFkcTk8Qq0=",
			"path": "github.com/Azure/azure-sdk-for-go/services/resources/mgmt/2018-05-01/resources",
			"revision": "1951233eb944a49aa5f7278cba8e3e32a8c958af",
			"revisionTime": "2018-12-19T17:12:57Z",
			"version": "v24.0.0",
			"versionExact": "v24.0.0"
		},
		{
			"checksumSHA1": "jUZzDCO0Cttya2ZvJGwVdbR4W6Y=",
			"path": "github.com/Azure/azure-sdk-for-go/services/scheduler/mgmt/2016-03-01/scheduler",
			"revision": "1951233eb944a49aa5f7278cba8e3e32a8c958af",
			"revisionTime": "2018-12-19T17:12:57Z",
			"version": "v24.0.0",
			"versionExact": "v24.0.0"
		},
		{
			"checksumSHA1": "k+GEvumpr+a3kFFHLMCwEDOQ7h4=",
			"path": "github.com/Azure/azure-sdk-for-go/services/search/mgmt/2015-08-19/search",
			"revision": "1951233eb944a49aa5f7278cba8e3e32a8c958af",
			"revisionTime": "2018-12-19T17:12:57Z",
			"version": "v24.0.0",
			"versionExact": "v24.0.0"
		},
		{
			"checksumSHA1": "cqZ7zVo6CeIKAh/gX+UBshpdB3Y=",
			"path": "github.com/Azure/azure-sdk-for-go/services/servicebus/mgmt/2017-04-01/servicebus",
			"revision": "1951233eb944a49aa5f7278cba8e3e32a8c958af",
			"revisionTime": "2018-12-19T17:12:57Z",
			"version": "v24.0.0",
			"versionExact": "v24.0.0"
		},
		{
			"checksumSHA1": "E6K9qLJIuos/ZGzhOpfbCxb77MQ=",
			"path": "github.com/Azure/azure-sdk-for-go/services/servicefabric/mgmt/2018-02-01/servicefabric",
			"revision": "1951233eb944a49aa5f7278cba8e3e32a8c958af",
			"revisionTime": "2018-12-19T17:12:57Z",
			"version": "v24.0.0",
			"versionExact": "v24.0.0"
		},
		{
			"checksumSHA1": "AaWEef29fTugDHGkHmaOXE86umg=",
			"path": "github.com/Azure/azure-sdk-for-go/services/storage/mgmt/2017-10-01/storage",
			"revision": "1951233eb944a49aa5f7278cba8e3e32a8c958af",
			"revisionTime": "2018-12-19T17:12:57Z",
			"version": "v24.0.0",
			"versionExact": "v24.0.0"
		},
		{
			"checksumSHA1": "lRlZkQ5efEA8z6wD0lgqg1EmeAI=",
			"path": "github.com/Azure/azure-sdk-for-go/services/trafficmanager/mgmt/2017-05-01/trafficmanager",
			"revision": "1951233eb944a49aa5f7278cba8e3e32a8c958af",
			"revisionTime": "2018-12-19T17:12:57Z",
			"version": "v24.0.0",
			"versionExact": "v24.0.0"
		},
		{
			"checksumSHA1": "dO9Ny6JBKL6n/IHE0HpQFz4KmYo=",
			"path": "github.com/Azure/azure-sdk-for-go/services/web/mgmt/2018-02-01/web",
			"revision": "1951233eb944a49aa5f7278cba8e3e32a8c958af",
			"revisionTime": "2018-12-19T17:12:57Z",
			"version": "v24.0.0",
			"versionExact": "v24.0.0"
		},
		{
			"checksumSHA1": "Fo0yAWjaIGDb4GNhqnLCgyaPzNI=",
			"path": "github.com/Azure/azure-sdk-for-go/storage",
			"revision": "1951233eb944a49aa5f7278cba8e3e32a8c958af",
			"revisionTime": "2018-12-19T17:12:57Z",
			"version": "v24.0.0",
			"versionExact": "v24.0.0"
		},
		{
			"checksumSHA1": "5OXhmdScl78ZC8+IuDA6LBE8f7U=",
			"path": "github.com/Azure/azure-sdk-for-go/version",
			"revision": "1951233eb944a49aa5f7278cba8e3e32a8c958af",
			"revisionTime": "2018-12-19T17:12:57Z",
			"version": "v24.0.0",
			"versionExact": "v24.0.0"
		},
		{
			"checksumSHA1": "AUVb80JXsNPSMRGnXGOy+Jr/cd0=",
			"path": "github.com/Azure/go-autorest/autorest",
			"revision": "f401b1ccc8eb505927fae7a0c7f6406d37ca1c7e",
			"revisionTime": "2018-11-19T21:30:05Z",
			"version": "v11.2.8",
			"versionExact": "v11.2.8"
		},
		{
			"checksumSHA1": "YqcJpqDQDdqSRfPAthRiXgGu5I4=",
			"path": "github.com/Azure/go-autorest/autorest/adal",
			"revision": "f401b1ccc8eb505927fae7a0c7f6406d37ca1c7e",
			"revisionTime": "2018-11-19T21:30:05Z",
			"version": "v11.2.8",
			"versionExact": "v11.2.8"
		},
		{
			"checksumSHA1": "xKXSYGhozfJcpsB+ZJoY2ynam10=",
			"path": "github.com/Azure/go-autorest/autorest/azure",
			"revision": "f401b1ccc8eb505927fae7a0c7f6406d37ca1c7e",
			"revisionTime": "2018-11-19T21:30:05Z",
			"version": "v11.2.8",
			"versionExact": "v11.2.8"
		},
		{
			"checksumSHA1": "PTO/5npEPoRIq4fu0OSNyPcKoCU=",
			"path": "github.com/Azure/go-autorest/autorest/azure/cli",
			"revision": "f401b1ccc8eb505927fae7a0c7f6406d37ca1c7e",
			"revisionTime": "2018-11-19T21:30:05Z",
			"version": "v11.2.8",
			"versionExact": "v11.2.8"
		},
		{
			"checksumSHA1": "9nXCi9qQsYjxCeajJKWttxgEt0I=",
			"path": "github.com/Azure/go-autorest/autorest/date",
			"revision": "f401b1ccc8eb505927fae7a0c7f6406d37ca1c7e",
			"revisionTime": "2018-11-19T21:30:05Z",
			"version": "v11.2.8",
			"versionExact": "v11.2.8"
		},
		{
			"checksumSHA1": "SbBb2GcJNm5GjuPKGL2777QywR4=",
			"path": "github.com/Azure/go-autorest/autorest/to",
			"revision": "f401b1ccc8eb505927fae7a0c7f6406d37ca1c7e",
			"revisionTime": "2018-11-19T21:30:05Z",
			"version": "v11.2.8",
			"versionExact": "v11.2.8"
		},
		{
			"checksumSHA1": "HjdLfAF3oA2In8F3FKh/Y+BPyXk=",
			"path": "github.com/Azure/go-autorest/autorest/validation",
			"revision": "f401b1ccc8eb505927fae7a0c7f6406d37ca1c7e",
			"revisionTime": "2018-11-19T21:30:05Z",
			"version": "v11.2.8",
			"versionExact": "v11.2.8"
		},
		{
			"checksumSHA1": "o2qI63YFK2UPxMUK+WmV6GJv794=",
			"path": "github.com/Azure/go-autorest/logger",
			"revision": "f401b1ccc8eb505927fae7a0c7f6406d37ca1c7e",
			"revisionTime": "2018-11-19T21:30:05Z",
			"version": "v11.2.8",
			"versionExact": "v11.2.8"
		},
		{
			"checksumSHA1": "SIuMOYtCDIhIa+DsJ0jOHGB419I=",
			"path": "github.com/Azure/go-autorest/tracing",
			"revision": "f401b1ccc8eb505927fae7a0c7f6406d37ca1c7e",
			"revisionTime": "2018-11-19T21:30:05Z",
			"version": "v11.2.8",
			"versionExact": "v11.2.8"
		},
		{
			"checksumSHA1": "evqP2cet4RqTw7FURs4U4SMCdaE=",
			"path": "github.com/Azure/go-autorest/version",
			"revision": "f401b1ccc8eb505927fae7a0c7f6406d37ca1c7e",
			"revisionTime": "2018-11-19T21:30:05Z",
			"version": "v11.2.8",
			"versionExact": "v11.2.8"
		},
		{
			"checksumSHA1": "jQh1fnoKPKMURvKkpdRjN695nAQ=",
			"path": "github.com/agext/levenshtein",
			"revision": "5f10fee965225ac1eecdc234c09daf5cd9e7f7b6",
			"revisionTime": "2017-02-17T06:30:20Z"
		},
		{
			"checksumSHA1": "FIL83loX9V9APvGQIjJpbxq53F0=",
			"path": "github.com/apparentlymart/go-cidr/cidr",
			"revision": "7e4b007599d4e2076d9a81be723b3912852dda2c",
			"revisionTime": "2017-04-18T07:21:50Z"
		},
		{
			"checksumSHA1": "+2yCNqbcf7VcavAptooQReTGiHY=",
			"path": "github.com/apparentlymart/go-rundeck-api",
			"revision": "f6af74d34d1ef69a511c59173876fc1174c11f0d",
			"revisionTime": "2016-08-26T14:30:32Z"
		},
		{
			"checksumSHA1": "Ffhtm8iHH7l2ynVVOIGJE3eiuLA=",
			"path": "github.com/apparentlymart/go-textseg/textseg",
			"revision": "b836f5c4d331d1945a2fead7188db25432d73b69",
			"revisionTime": "2017-05-31T20:39:52Z"
		},
		{
			"checksumSHA1": "GCTVJ1J/SGZstNZauuLAnTFOhGA=",
			"path": "github.com/armon/go-radix",
			"revision": "1fca145dffbcaa8fe914309b1ec0cfc67500fe61",
			"revisionTime": "2017-07-27T15:54:43Z"
		},
		{
			"checksumSHA1": "fFU9OeM0pKWGL3D+Fa3PmHSjjLg=",
			"path": "github.com/aws/aws-sdk-go/aws",
			"revision": "be4fa13e47938e4801fada8c8ca3d1867ad3dcb3",
			"revisionTime": "2017-06-02T18:54:01Z",
			"version": "v1.8.34",
			"versionExact": "v1.8.34"
		},
		{
			"checksumSHA1": "Y9W+4GimK4Fuxq+vyIskVYFRnX4=",
			"path": "github.com/aws/aws-sdk-go/aws/awserr",
			"revision": "be4fa13e47938e4801fada8c8ca3d1867ad3dcb3",
			"revisionTime": "2017-06-02T18:54:01Z",
			"version": "v1.8.34",
			"versionExact": "v1.8.34"
		},
		{
			"checksumSHA1": "yyYr41HZ1Aq0hWc3J5ijXwYEcac=",
			"path": "github.com/aws/aws-sdk-go/aws/awsutil",
			"revision": "be4fa13e47938e4801fada8c8ca3d1867ad3dcb3",
			"revisionTime": "2017-06-02T18:54:01Z",
			"version": "v1.8.34",
			"versionExact": "v1.8.34"
		},
		{
			"checksumSHA1": "gcA6wFbLBJLLO/6g+AH9QoQQX1U=",
			"path": "github.com/aws/aws-sdk-go/aws/client",
			"revision": "be4fa13e47938e4801fada8c8ca3d1867ad3dcb3",
			"revisionTime": "2017-06-02T18:54:01Z",
			"version": "v1.8.34",
			"versionExact": "v1.8.34"
		},
		{
			"checksumSHA1": "ieAJ+Cvp/PKv1LpUEnUXpc3OI6E=",
			"path": "github.com/aws/aws-sdk-go/aws/client/metadata",
			"revision": "be4fa13e47938e4801fada8c8ca3d1867ad3dcb3",
			"revisionTime": "2017-06-02T18:54:01Z",
			"version": "v1.8.34",
			"versionExact": "v1.8.34"
		},
		{
			"checksumSHA1": "7/8j/q0TWtOgXyvEcv4B2Dhl00o=",
			"path": "github.com/aws/aws-sdk-go/aws/corehandlers",
			"revision": "be4fa13e47938e4801fada8c8ca3d1867ad3dcb3",
			"revisionTime": "2017-06-02T18:54:01Z",
			"version": "v1.8.34",
			"versionExact": "v1.8.34"
		},
		{
			"checksumSHA1": "Y+cPwQL0dZMyqp3wI+KJWmA9KQ8=",
			"path": "github.com/aws/aws-sdk-go/aws/credentials",
			"revision": "be4fa13e47938e4801fada8c8ca3d1867ad3dcb3",
			"revisionTime": "2017-06-02T18:54:01Z",
			"version": "v1.8.34",
			"versionExact": "v1.8.34"
		},
		{
			"checksumSHA1": "u3GOAJLmdvbuNUeUEcZSEAOeL/0=",
			"path": "github.com/aws/aws-sdk-go/aws/credentials/ec2rolecreds",
			"revision": "be4fa13e47938e4801fada8c8ca3d1867ad3dcb3",
			"revisionTime": "2017-06-02T18:54:01Z",
			"version": "v1.8.34",
			"versionExact": "v1.8.34"
		},
		{
			"checksumSHA1": "NUJUTWlc1sV8b7WjfiYc4JZbXl0=",
			"path": "github.com/aws/aws-sdk-go/aws/credentials/endpointcreds",
			"revision": "be4fa13e47938e4801fada8c8ca3d1867ad3dcb3",
			"revisionTime": "2017-06-02T18:54:01Z",
			"version": "v1.8.34",
			"versionExact": "v1.8.34"
		},
		{
			"checksumSHA1": "JEYqmF83O5n5bHkupAzA6STm0no=",
			"path": "github.com/aws/aws-sdk-go/aws/credentials/stscreds",
			"revision": "be4fa13e47938e4801fada8c8ca3d1867ad3dcb3",
			"revisionTime": "2017-06-02T18:54:01Z",
			"version": "v1.8.34",
			"versionExact": "v1.8.34"
		},
		{
			"checksumSHA1": "ZdtYh3ZHSgP/WEIaqwJHTEhpkbs=",
			"path": "github.com/aws/aws-sdk-go/aws/defaults",
			"revision": "be4fa13e47938e4801fada8c8ca3d1867ad3dcb3",
			"revisionTime": "2017-06-02T18:54:01Z",
			"version": "v1.8.34",
			"versionExact": "v1.8.34"
		},
		{
			"checksumSHA1": "/EXbk/z2TWjWc1Hvb4QYs3Wmhb8=",
			"path": "github.com/aws/aws-sdk-go/aws/ec2metadata",
			"revision": "be4fa13e47938e4801fada8c8ca3d1867ad3dcb3",
			"revisionTime": "2017-06-02T18:54:01Z",
			"version": "v1.8.34",
			"versionExact": "v1.8.34"
		},
		{
			"checksumSHA1": "vaHB7ND2ZMMwBwrdT0KJUKT1VaM=",
			"path": "github.com/aws/aws-sdk-go/aws/endpoints",
			"revision": "be4fa13e47938e4801fada8c8ca3d1867ad3dcb3",
			"revisionTime": "2017-06-02T18:54:01Z",
			"version": "v1.8.34",
			"versionExact": "v1.8.34"
		},
		{
			"checksumSHA1": "Utpqcq3J2hqoaKEsjI7kDF9bUkg=",
			"path": "github.com/aws/aws-sdk-go/aws/request",
			"revision": "be4fa13e47938e4801fada8c8ca3d1867ad3dcb3",
			"revisionTime": "2017-06-02T18:54:01Z",
			"version": "v1.8.34",
			"versionExact": "v1.8.34"
		},
		{
			"checksumSHA1": "Y20DEtMtbfE9qTtmoi2NYV1x7aA=",
			"path": "github.com/aws/aws-sdk-go/aws/session",
			"revision": "be4fa13e47938e4801fada8c8ca3d1867ad3dcb3",
			"revisionTime": "2017-06-02T18:54:01Z",
			"version": "v1.8.34",
			"versionExact": "v1.8.34"
		},
		{
			"checksumSHA1": "SvIsunO8D9MEKbetMENA4WRnyeE=",
			"path": "github.com/aws/aws-sdk-go/aws/signer/v4",
			"revision": "be4fa13e47938e4801fada8c8ca3d1867ad3dcb3",
			"revisionTime": "2017-06-02T18:54:01Z",
			"version": "v1.8.34",
			"versionExact": "v1.8.34"
		},
		{
			"checksumSHA1": "04ypv4x12l4q0TksA1zEVsmgpvw=",
			"path": "github.com/aws/aws-sdk-go/internal/shareddefaults",
			"revision": "be4fa13e47938e4801fada8c8ca3d1867ad3dcb3",
			"revisionTime": "2017-06-02T18:54:01Z",
			"version": "v1.8.34",
			"versionExact": "v1.8.34"
		},
		{
			"checksumSHA1": "wk7EyvDaHwb5qqoOP/4d3cV0708=",
			"path": "github.com/aws/aws-sdk-go/private/protocol",
			"revision": "be4fa13e47938e4801fada8c8ca3d1867ad3dcb3",
			"revisionTime": "2017-06-02T18:54:01Z",
			"version": "v1.8.34",
			"versionExact": "v1.8.34"
		},
		{
			"checksumSHA1": "ZqY5RWavBLWTo6j9xqdyBEaNFRk=",
			"path": "github.com/aws/aws-sdk-go/private/protocol/query",
			"revision": "be4fa13e47938e4801fada8c8ca3d1867ad3dcb3",
			"revisionTime": "2017-06-02T18:54:01Z",
			"version": "v1.8.34",
			"versionExact": "v1.8.34"
		},
		{
			"checksumSHA1": "Drt1JfLMa0DQEZLWrnMlTWaIcC8=",
			"path": "github.com/aws/aws-sdk-go/private/protocol/query/queryutil",
			"revision": "be4fa13e47938e4801fada8c8ca3d1867ad3dcb3",
			"revisionTime": "2017-06-02T18:54:01Z",
			"version": "v1.8.34",
			"versionExact": "v1.8.34"
		},
		{
			"checksumSHA1": "VCTh+dEaqqhog5ncy/WTt9+/gFM=",
			"path": "github.com/aws/aws-sdk-go/private/protocol/rest",
			"revision": "be4fa13e47938e4801fada8c8ca3d1867ad3dcb3",
			"revisionTime": "2017-06-02T18:54:01Z",
			"version": "v1.8.34",
			"versionExact": "v1.8.34"
		},
		{
			"checksumSHA1": "ODo+ko8D6unAxZuN1jGzMcN4QCc=",
			"path": "github.com/aws/aws-sdk-go/private/protocol/restxml",
			"revision": "be4fa13e47938e4801fada8c8ca3d1867ad3dcb3",
			"revisionTime": "2017-06-02T18:54:01Z",
			"version": "v1.8.34",
			"versionExact": "v1.8.34"
		},
		{
			"checksumSHA1": "0qYPUga28aQVkxZgBR3Z86AbGUQ=",
			"path": "github.com/aws/aws-sdk-go/private/protocol/xml/xmlutil",
			"revision": "be4fa13e47938e4801fada8c8ca3d1867ad3dcb3",
			"revisionTime": "2017-06-02T18:54:01Z",
			"version": "v1.8.34",
			"versionExact": "v1.8.34"
		},
		{
			"checksumSHA1": "krqUUMDYRN2ohYcumxZl8BTR5EQ=",
			"path": "github.com/aws/aws-sdk-go/service/s3",
			"revision": "be4fa13e47938e4801fada8c8ca3d1867ad3dcb3",
			"revisionTime": "2017-06-02T18:54:01Z",
			"version": "v1.8.34",
			"versionExact": "v1.8.34"
		},
		{
			"checksumSHA1": "VH5y62f+SDyEIqnTibiPtQ687i8=",
			"path": "github.com/aws/aws-sdk-go/service/sts",
			"revision": "be4fa13e47938e4801fada8c8ca3d1867ad3dcb3",
			"revisionTime": "2017-06-02T18:54:01Z",
			"version": "v1.8.34",
			"versionExact": "v1.8.34"
		},
		{
			"checksumSHA1": "nqw2Qn5xUklssHTubS5HDvEL9L4=",
			"path": "github.com/bgentry/go-netrc/netrc",
			"revision": "9fd32a8b3d3d3f9d43c341bfe098430e07609480",
			"revisionTime": "2014-04-22T17:41:19Z"
		},
		{
			"checksumSHA1": "oTmBS67uxM6OXB/+OJUAG9LK4jw=",
			"path": "github.com/bgentry/speakeasy",
			"revision": "4aabc24848ce5fd31929f7d1e4ea74d3709c14cd",
			"revisionTime": "2017-04-17T20:07:03Z"
		},
		{
			"checksumSHA1": "OT4XN9z5k69e2RsMSpwW74B+yk4=",
			"path": "github.com/blang/semver",
			"revision": "2ee87856327ba09384cabd113bc6b5d174e9ec0f",
			"revisionTime": "2017-07-27T06:48:18Z"
		},
		{
			"checksumSHA1": "rS+KSOpRZHKEyQ13DfV6k44GQVo=",
			"path": "github.com/census-instrumentation/opencensus-proto/gen-go/agent/common/v1",
			"revision": "ba49f56771b83cff7bea7f34d1236fc139dbc471",
			"revisionTime": "2018-12-14T14:39:42Z"
		},
		{
			"checksumSHA1": "DPEooHe1/Ma82O/CQM/tMwAovIU=",
			"path": "github.com/census-instrumentation/opencensus-proto/gen-go/agent/metrics/v1",
			"revision": "ba49f56771b83cff7bea7f34d1236fc139dbc471",
			"revisionTime": "2018-12-14T14:39:42Z"
		},
		{
			"checksumSHA1": "eKb4VKqYhdn/Kf42sjqH4roTpPY=",
			"path": "github.com/census-instrumentation/opencensus-proto/gen-go/agent/trace/v1",
			"revision": "ba49f56771b83cff7bea7f34d1236fc139dbc471",
			"revisionTime": "2018-12-14T14:39:42Z"
		},
		{
			"checksumSHA1": "rKzJ8hnsSDaWgw3DJJYdNkBedj8=",
			"path": "github.com/census-instrumentation/opencensus-proto/gen-go/metrics/v1",
			"revision": "ba49f56771b83cff7bea7f34d1236fc139dbc471",
			"revisionTime": "2018-12-14T14:39:42Z"
		},
		{
			"checksumSHA1": "2fKrrtfaiK7W+yuYD4mtihqzOqg=",
			"path": "github.com/census-instrumentation/opencensus-proto/gen-go/resource/v1",
			"revision": "ba49f56771b83cff7bea7f34d1236fc139dbc471",
			"revisionTime": "2018-12-14T14:39:42Z"
		},
		{
			"checksumSHA1": "iGCuHqGlfNMVbExsNYaRFuXD6bQ=",
			"path": "github.com/census-instrumentation/opencensus-proto/gen-go/trace/v1",
			"revision": "ba49f56771b83cff7bea7f34d1236fc139dbc471",
			"revisionTime": "2018-12-14T14:39:42Z"
		},
		{
			"checksumSHA1": "dvabztWVQX8f6oMLRyv4dLH+TGY=",
			"path": "github.com/davecgh/go-spew/spew",
			"revision": "346938d642f2ec3594ed81d874461961cd0faa76",
			"revisionTime": "2016-10-29T20:57:26Z"
		},
		{
			"checksumSHA1": "yDQQpeUxwqB3C+4opweg6znWJQk=",
			"comment": "v2.4.0-11-gf219341",
			"path": "github.com/dgrijalva/jwt-go",
			"revision": "f0777076321ab64f6efc15a82d9d23b98539b943",
			"revisionTime": "2016-06-17T17:01:58Z"
		},
		{
			"checksumSHA1": "vI06gXltt7k8zik7bOZvG2PmfYo=",
			"path": "github.com/dimchansky/utfbom",
			"revision": "6c6132ff69f0f6c088739067407b5d32c52e1d0f",
			"revisionTime": "2017-03-28T06:13:12Z"
		},
		{
			"checksumSHA1": "BxH9xJUqczhpL57gfKZe2/VlBHY=",
			"path": "github.com/fatih/color",
			"revision": "3f9d52f7176a6927daacff70a3e8d1dc2025c53e",
			"revisionTime": "2018-10-10T23:13:11Z"
		},
		{
			"checksumSHA1": "BCv50o5pDkoSG3vYKOSai1Z8p3w=",
			"path": "github.com/fsouza/go-dockerclient",
			"revision": "1d4f4ae73768d3ca16a6fb964694f58dc5eba601",
			"revisionTime": "2016-04-27T17:25:47Z",
			"tree": true
		},
		{
			"checksumSHA1": "1K+xrZ1PBez190iGt5OnMtGdih4=",
			"comment": "v1.8.6",
			"path": "github.com/go-ini/ini",
			"revision": "766e555c68dc8bda90d197ee8946c37519c19409",
			"revisionTime": "2017-01-17T13:00:17Z"
		},
		{
			"checksumSHA1": "BP2buXHHOKxI5eYS2xELVng2kf4=",
			"path": "github.com/golang/protobuf/jsonpb",
			"revision": "1d3f30b51784bec5aad268e59fd3c2fc1c2fe73f",
			"revisionTime": "2018-11-28T19:23:52Z"
		},
		{
			"checksumSHA1": "Y2MOwzNZfl4NRNDbLCZa6sgx7O0=",
			"path": "github.com/golang/protobuf/proto",
			"revision": "1d3f30b51784bec5aad268e59fd3c2fc1c2fe73f",
			"revisionTime": "2018-11-28T19:23:52Z"
		},
		{
			"checksumSHA1": "WOkXetG3AqJnfVVuqTJvdukcHps=",
			"path": "github.com/golang/protobuf/protoc-gen-go/descriptor",
			"revision": "1d3f30b51784bec5aad268e59fd3c2fc1c2fe73f",
			"revisionTime": "2018-11-28T19:23:52Z"
		},
		{
			"checksumSHA1": "gOYxGkBKInpq0VIV+O7FT97RaKY=",
			"path": "github.com/golang/protobuf/protoc-gen-go/generator",
			"revision": "1d3f30b51784bec5aad268e59fd3c2fc1c2fe73f",
			"revisionTime": "2018-11-28T19:23:52Z"
		},
		{
			"checksumSHA1": "uY4dEtqaAe5gsU8gbpCI1JgEIII=",
			"path": "github.com/golang/protobuf/protoc-gen-go/generator/internal/remap",
			"revision": "1d3f30b51784bec5aad268e59fd3c2fc1c2fe73f",
			"revisionTime": "2018-11-28T19:23:52Z"
		},
		{
			"checksumSHA1": "h4PLbJDYnRmcUuf56USJ5K3xJOg=",
			"path": "github.com/golang/protobuf/protoc-gen-go/plugin",
			"revision": "1d3f30b51784bec5aad268e59fd3c2fc1c2fe73f",
			"revisionTime": "2018-11-28T19:23:52Z"
		},
		{
			"checksumSHA1": "tkJPssYejSjuAwE2tdEnoEIj93Q=",
			"path": "github.com/golang/protobuf/ptypes",
			"revision": "1d3f30b51784bec5aad268e59fd3c2fc1c2fe73f",
			"revisionTime": "2018-11-28T19:23:52Z"
		},
		{
			"checksumSHA1": "2/Xg4L9IVGQRJB8zCELZx7/Z4HU=",
			"path": "github.com/golang/protobuf/ptypes/any",
			"revision": "1d3f30b51784bec5aad268e59fd3c2fc1c2fe73f",
			"revisionTime": "2018-11-28T19:23:52Z"
		},
		{
			"checksumSHA1": "RE9rLveNHapyMKQC8p10tbkUE9w=",
			"path": "github.com/golang/protobuf/ptypes/duration",
			"revision": "1d3f30b51784bec5aad268e59fd3c2fc1c2fe73f",
			"revisionTime": "2018-11-28T19:23:52Z"
		},
		{
			"checksumSHA1": "RT/PGRMtH/yBCbIJfZftaz5yc3M=",
			"path": "github.com/golang/protobuf/ptypes/struct",
			"revision": "1d3f30b51784bec5aad268e59fd3c2fc1c2fe73f",
			"revisionTime": "2018-11-28T19:23:52Z"
		},
		{
			"checksumSHA1": "seEwY2xETpK9yHJ9+bHqkLZ0VMU=",
			"path": "github.com/golang/protobuf/ptypes/timestamp",
			"revision": "1d3f30b51784bec5aad268e59fd3c2fc1c2fe73f",
			"revisionTime": "2018-11-28T19:23:52Z"
		},
		{
			"checksumSHA1": "KlQCb83HC090bojw4ofNDxn2nho=",
			"path": "github.com/golang/protobuf/ptypes/wrappers",
			"revision": "1d3f30b51784bec5aad268e59fd3c2fc1c2fe73f",
			"revisionTime": "2018-11-28T19:23:52Z"
		},
		{
			"checksumSHA1": "Y80EASFjCaCxHdfPxmN4Wc2n1BM=",
			"path": "github.com/google/uuid",
			"revision": "7e072fc3a7be179aee6d3359e46015aa8c995314",
			"revisionTime": "2017-08-14T14:36:39Z"
		},
		{
			"checksumSHA1": "3wzsPPMqn5TgyqyPBQ/G0sOa414=",
			"path": "github.com/grpc-ecosystem/grpc-gateway/runtime",
			"revision": "719aaadb1a4f7b11606d454e266fe5c5f789796f",
			"revisionTime": "2018-12-21T14:38:24Z"
		},
		{
			"checksumSHA1": "dKdNxuf5/Z1Oiz+7tXTeuyXqHgE=",
			"path": "github.com/grpc-ecosystem/grpc-gateway/runtime/internal",
			"revision": "719aaadb1a4f7b11606d454e266fe5c5f789796f",
			"revisionTime": "2018-12-21T14:38:24Z"
		},
		{
			"checksumSHA1": "yUJS5jJyNTvxHCUUXiK3xnKfN14=",
			"path": "github.com/grpc-ecosystem/grpc-gateway/utilities",
			"revision": "719aaadb1a4f7b11606d454e266fe5c5f789796f",
			"revisionTime": "2018-12-21T14:38:24Z"
		},
		{
			"checksumSHA1": "dVqCmA2mEDIDr8tEXu4gTaK9uPs=",
			"path": "github.com/hashicorp/errwrap",
			"revision": "d6c0cd88035724dd42e0f335ae30161c20575ecc",
			"revisionTime": "2018-07-15T04:49:06Z"
		},
		{
			"checksumSHA1": "KG4MV3InkM8++ldg5RP/P8GYPkk=",
			"path": "github.com/hashicorp/go-azure-helpers/authentication",
			"revision": "38db96513363e6bd8832cae8918dbdf27b8af21d",
			"revisionTime": "2018-12-11T12:13:09Z",
			"version": "0.3.1",
			"versionExact": "0.3.1"
		},
		{
			"checksumSHA1": "QwsnT5sLpT2jJ/1qJQRvqU8xl14=",
			"path": "github.com/hashicorp/go-azure-helpers/resourceproviders",
			"revision": "38db96513363e6bd8832cae8918dbdf27b8af21d",
			"revisionTime": "2018-12-11T12:13:09Z",
			"version": "0.3.1",
			"versionExact": "0.3.1"
		},
		{
			"checksumSHA1": "ip//Px6kdSuCH6OKEJUSMIgI3ng=",
			"path": "github.com/hashicorp/go-azure-helpers/response",
			"revision": "38db96513363e6bd8832cae8918dbdf27b8af21d",
			"revisionTime": "2018-12-11T12:13:09Z",
			"version": "0.3.1",
			"versionExact": "0.3.1"
		},
		{
			"checksumSHA1": "o819WNmGrxKtld9Sfqa7G+4ixQU=",
			"path": "github.com/hashicorp/go-azure-helpers/storage",
			"revision": "38db96513363e6bd8832cae8918dbdf27b8af21d",
			"revisionTime": "2018-12-11T12:13:09Z",
			"version": "0.3.1",
			"versionExact": "0.3.1"
		},
		{
			"checksumSHA1": "b8F628srIitj5p7Y130xc9k0QWs=",
			"path": "github.com/hashicorp/go-cleanhttp",
			"revision": "3573b8b52aa7b37b9358d966a898feb387f62437",
			"revisionTime": "2017-02-11T01:34:15Z"
		},
		{
			"checksumSHA1": "brThpsw/3IsIiU92V6YzqxRjqJU=",
			"path": "github.com/hashicorp/go-getter",
			"revision": "64040d90d4ab861e7e833d689dc76a0f176d8dec",
			"revisionTime": "2018-02-26T18:37:29Z"
		},
		{
			"checksumSHA1": "9J+kDr29yDrwsdu2ULzewmqGjpA=",
			"path": "github.com/hashicorp/go-getter/helper/url",
			"revision": "c3d66e76678dce180a7b452653472f949aedfbcd",
			"revisionTime": "2017-02-07T21:55:32Z"
		},
		{
			"checksumSHA1": "0OUXdKhaE6TzpHevY0VFlAA5YJ8=",
			"path": "github.com/hashicorp/go-hclog",
			"revision": "8105cc0a3736cc153a2025f5d0d91b80045fc9ff",
			"revisionTime": "2017-09-03T16:32:58Z"
		},
		{
			"checksumSHA1": "lrSl49G23l6NhfilxPM0XFs5rZo=",
			"path": "github.com/hashicorp/go-multierror",
			"revision": "d30f09973e19c1dfcd120b2d9c4f168e68d6b5d5"
		},
		{
			"checksumSHA1": "R6me0jVmcT/OPo80Fe0qo5fRwHc=",
			"path": "github.com/hashicorp/go-plugin",
			"revision": "a5174f84d7f8ff00fb07ab4ef1f380d32eee0e63",
			"revisionTime": "2017-08-16T15:18:19Z"
		},
		{
			"checksumSHA1": "85XUnluYJL7F55ptcwdmN8eSOsk=",
			"path": "github.com/hashicorp/go-uuid",
			"revision": "36289988d83ca270bc07c234c36f364b0dd9c9a7"
		},
		{
			"checksumSHA1": "EcZfls6vcqjasWV/nBlu+C+EFmc=",
			"path": "github.com/hashicorp/go-version",
			"revision": "e96d3840402619007766590ecea8dd7af1292276",
			"revisionTime": "2016-10-31T18:26:05Z"
		},
		{
			"checksumSHA1": "o3XZZdOnSnwQSpYw215QV75ZDeI=",
			"path": "github.com/hashicorp/hcl",
			"revision": "a4b07c25de5ff55ad3b8936cea69a79a3d95a855",
			"revisionTime": "2017-05-04T19:02:34Z"
		},
		{
			"checksumSHA1": "XQmjDva9JCGGkIecOgwtBEMCJhU=",
			"path": "github.com/hashicorp/hcl/hcl/ast",
			"revision": "a4b07c25de5ff55ad3b8936cea69a79a3d95a855",
			"revisionTime": "2017-05-04T19:02:34Z"
		},
		{
			"checksumSHA1": "teokXoyRXEJ0vZHOWBD11l5YFNI=",
			"path": "github.com/hashicorp/hcl/hcl/parser",
			"revision": "a4b07c25de5ff55ad3b8936cea69a79a3d95a855",
			"revisionTime": "2017-05-04T19:02:34Z"
		},
		{
			"checksumSHA1": "z6wdP4mRw4GVjShkNHDaOWkbxS0=",
			"path": "github.com/hashicorp/hcl/hcl/scanner",
			"revision": "a4b07c25de5ff55ad3b8936cea69a79a3d95a855",
			"revisionTime": "2017-05-04T19:02:34Z"
		},
		{
			"checksumSHA1": "oS3SCN9Wd6D8/LG0Yx1fu84a7gI=",
			"path": "github.com/hashicorp/hcl/hcl/strconv",
			"revision": "a4b07c25de5ff55ad3b8936cea69a79a3d95a855",
			"revisionTime": "2017-05-04T19:02:34Z"
		},
		{
			"checksumSHA1": "c6yprzj06ASwCo18TtbbNNBHljA=",
			"path": "github.com/hashicorp/hcl/hcl/token",
			"revision": "a4b07c25de5ff55ad3b8936cea69a79a3d95a855",
			"revisionTime": "2017-05-04T19:02:34Z"
		},
		{
			"checksumSHA1": "PwlfXt7mFS8UYzWxOK5DOq0yxS0=",
			"path": "github.com/hashicorp/hcl/json/parser",
			"revision": "a4b07c25de5ff55ad3b8936cea69a79a3d95a855",
			"revisionTime": "2017-05-04T19:02:34Z"
		},
		{
			"checksumSHA1": "YdvFsNOMSWMLnY6fcliWQa0O5Fw=",
			"path": "github.com/hashicorp/hcl/json/scanner",
			"revision": "a4b07c25de5ff55ad3b8936cea69a79a3d95a855",
			"revisionTime": "2017-05-04T19:02:34Z"
		},
		{
			"checksumSHA1": "fNlXQCQEnb+B3k5UDL/r15xtSJY=",
			"path": "github.com/hashicorp/hcl/json/token",
			"revision": "a4b07c25de5ff55ad3b8936cea69a79a3d95a855",
			"revisionTime": "2017-05-04T19:02:34Z"
		},
		{
			"checksumSHA1": "BRJaQcKriVKEirVC7YxBxPufQF0=",
			"path": "github.com/hashicorp/hcl2/gohcl",
			"revision": "998a3053e207853cf21b90e451772fbecfd1d1bc",
			"revisionTime": "2018-02-27T15:54:56Z"
		},
		{
			"checksumSHA1": "8WGegGBHF0jpEtTECIYLhyKDlV4=",
			"path": "github.com/hashicorp/hcl2/hcl",
			"revision": "998a3053e207853cf21b90e451772fbecfd1d1bc",
			"revisionTime": "2018-02-27T15:54:56Z"
		},
		{
			"checksumSHA1": "DBtGa0Ki9o5LM9VbvN3C6ca30uk=",
			"path": "github.com/hashicorp/hcl2/hcl/hclsyntax",
			"revision": "998a3053e207853cf21b90e451772fbecfd1d1bc",
			"revisionTime": "2018-02-27T15:54:56Z"
		},
		{
			"checksumSHA1": "rO5UMfg6RZZmFT+cVY6enj+Z6FQ=",
			"path": "github.com/hashicorp/hcl2/hcl/json",
			"revision": "998a3053e207853cf21b90e451772fbecfd1d1bc",
			"revisionTime": "2018-02-27T15:54:56Z"
		},
		{
			"checksumSHA1": "672O/GQ9z+OFsG3eHLKq1yg3ZGM=",
			"path": "github.com/hashicorp/hcl2/hcldec",
			"revision": "998a3053e207853cf21b90e451772fbecfd1d1bc",
			"revisionTime": "2018-02-27T15:54:56Z"
		},
		{
			"checksumSHA1": "IzmftuG99BqNhbFGhxZaGwtiMtM=",
			"path": "github.com/hashicorp/hcl2/hclparse",
			"revision": "998a3053e207853cf21b90e451772fbecfd1d1bc",
			"revisionTime": "2018-02-27T15:54:56Z"
		},
		{
			"checksumSHA1": "M09yxoBoCEtG7EcHR8aEWLzMMJc=",
			"path": "github.com/hashicorp/hil",
			"revision": "fac2259da677551de1fb92b844c4d020a38d8468",
			"revisionTime": "2017-05-12T21:33:05Z"
		},
		{
			"checksumSHA1": "0S0KeBcfqVFYBPeZkuJ4fhQ5mCA=",
			"path": "github.com/hashicorp/hil/ast",
			"revision": "fac2259da677551de1fb92b844c4d020a38d8468",
			"revisionTime": "2017-05-12T21:33:05Z"
		},
		{
			"checksumSHA1": "P5PZ3k7SmqWmxgJ8Q0gLzeNpGhE=",
			"path": "github.com/hashicorp/hil/parser",
			"revision": "fac2259da677551de1fb92b844c4d020a38d8468",
			"revisionTime": "2017-05-12T21:33:05Z"
		},
		{
			"checksumSHA1": "DC1k5kOua4oFqmo+JRt0YzfP44o=",
			"path": "github.com/hashicorp/hil/scanner",
			"revision": "fac2259da677551de1fb92b844c4d020a38d8468",
			"revisionTime": "2017-05-12T21:33:05Z"
		},
		{
			"checksumSHA1": "vt+P9D2yWDO3gdvdgCzwqunlhxU=",
			"path": "github.com/hashicorp/logutils",
			"revision": "0dc08b1671f34c4250ce212759ebd880f743d883",
			"revisionTime": "2015-06-09T07:04:31Z"
		},
		{
			"checksumSHA1": "MpMvoeVDNxeoOQTI+hUxt+0bHdY=",
			"path": "github.com/hashicorp/terraform/config",
			"revision": "4e44b41c8bc1b533d14f9939690adf09e3d2a2be",
			"revisionTime": "2018-10-19T18:08:03Z",
			"version": "v0.11.9",
			"versionExact": "v0.11.9"
		},
		{
			"checksumSHA1": "WzQP2WfiCYlaALKZVqEFsxZsG1o=",
			"path": "github.com/hashicorp/terraform/config/configschema",
			"revision": "4e44b41c8bc1b533d14f9939690adf09e3d2a2be",
			"revisionTime": "2018-10-19T18:08:03Z",
			"version": "v0.11.9",
			"versionExact": "v0.11.9"
		},
		{
			"checksumSHA1": "3V7300kyZF+AGy/cOKV0+P6M3LY=",
			"path": "github.com/hashicorp/terraform/config/hcl2shim",
			"revision": "4e44b41c8bc1b533d14f9939690adf09e3d2a2be",
			"revisionTime": "2018-10-19T18:08:03Z",
			"version": "v0.11.9",
			"versionExact": "v0.11.9"
		},
		{
			"checksumSHA1": "/5UEeukyNbbP/j80Jht10AZ+Law=",
			"path": "github.com/hashicorp/terraform/config/module",
			"revision": "4e44b41c8bc1b533d14f9939690adf09e3d2a2be",
			"revisionTime": "2018-10-19T18:08:03Z",
			"version": "v0.11.9",
			"versionExact": "v0.11.9"
		},
		{
			"checksumSHA1": "mPbjVPD2enEey45bP4M83W2AxlY=",
			"path": "github.com/hashicorp/terraform/dag",
			"revision": "4e44b41c8bc1b533d14f9939690adf09e3d2a2be",
			"revisionTime": "2018-10-19T18:08:03Z",
			"version": "v0.11.9",
			"versionExact": "v0.11.9"
		},
		{
			"checksumSHA1": "P8gNPDuOzmiK4Lz9xG7OBy4Rlm8=",
			"path": "github.com/hashicorp/terraform/flatmap",
			"revision": "4e44b41c8bc1b533d14f9939690adf09e3d2a2be",
			"revisionTime": "2018-10-19T18:08:03Z",
			"version": "v0.11.9",
			"versionExact": "v0.11.9"
		},
		{
			"checksumSHA1": "zx5DLo5aV0xDqxGTzSibXg7HHAA=",
			"path": "github.com/hashicorp/terraform/helper/acctest",
			"revision": "4e44b41c8bc1b533d14f9939690adf09e3d2a2be",
			"revisionTime": "2018-10-19T18:08:03Z",
			"version": "v0.11.9",
			"versionExact": "v0.11.9"
		},
		{
			"checksumSHA1": "uT6Q9RdSRAkDjyUgQlJ2XKJRab4=",
			"path": "github.com/hashicorp/terraform/helper/config",
			"revision": "4e44b41c8bc1b533d14f9939690adf09e3d2a2be",
			"revisionTime": "2018-10-19T18:08:03Z",
			"version": "v0.11.9",
			"versionExact": "v0.11.9"
		},
		{
			"checksumSHA1": "KNvbU1r5jv0CBeQLnEtDoL3dRtc=",
			"path": "github.com/hashicorp/terraform/helper/hashcode",
			"revision": "4e44b41c8bc1b533d14f9939690adf09e3d2a2be",
			"revisionTime": "2018-10-19T18:08:03Z",
			"version": "v0.11.9",
			"versionExact": "v0.11.9"
		},
		{
			"checksumSHA1": "B267stWNQd0/pBTXHfI/tJsxzfc=",
			"path": "github.com/hashicorp/terraform/helper/hilmapstructure",
			"revision": "4e44b41c8bc1b533d14f9939690adf09e3d2a2be",
			"revisionTime": "2018-10-19T18:08:03Z",
			"version": "v0.11.9",
			"versionExact": "v0.11.9"
		},
		{
			"checksumSHA1": "j8XqkwLh2W3r3i6wnCRmve07BgI=",
			"path": "github.com/hashicorp/terraform/helper/logging",
			"revision": "4e44b41c8bc1b533d14f9939690adf09e3d2a2be",
			"revisionTime": "2018-10-19T18:08:03Z",
			"version": "v0.11.9",
			"versionExact": "v0.11.9"
		},
		{
			"checksumSHA1": "twkFd4x71kBnDfrdqO5nhs8dMOY=",
			"path": "github.com/hashicorp/terraform/helper/mutexkv",
			"revision": "4e44b41c8bc1b533d14f9939690adf09e3d2a2be",
			"revisionTime": "2018-10-19T18:08:03Z",
			"version": "v0.11.9",
			"versionExact": "v0.11.9"
		},
		{
			"checksumSHA1": "ejnz+70aL76+An9FZymcUcg0lUU=",
			"path": "github.com/hashicorp/terraform/helper/resource",
			"revision": "4e44b41c8bc1b533d14f9939690adf09e3d2a2be",
			"revisionTime": "2018-10-19T18:08:03Z",
			"version": "v0.11.9",
			"versionExact": "v0.11.9"
		},
		{
			"checksumSHA1": "OOwTGBTHcUmQTPBdyscTMkjApbI=",
			"path": "github.com/hashicorp/terraform/helper/schema",
			"revision": "4e44b41c8bc1b533d14f9939690adf09e3d2a2be",
			"revisionTime": "2018-10-19T18:08:03Z",
			"version": "v0.11.9",
			"versionExact": "v0.11.9"
		},
		{
			"checksumSHA1": "Fzbv+N7hFXOtrR6E7ZcHT3jEE9s=",
			"path": "github.com/hashicorp/terraform/helper/structure",
			"revision": "4e44b41c8bc1b533d14f9939690adf09e3d2a2be",
			"revisionTime": "2018-10-19T18:08:03Z",
			"version": "v0.11.9",
			"versionExact": "v0.11.9"
		},
		{
			"checksumSHA1": "nEC56vB6M60BJtGPe+N9rziHqLg=",
			"path": "github.com/hashicorp/terraform/helper/validation",
			"revision": "4e44b41c8bc1b533d14f9939690adf09e3d2a2be",
			"revisionTime": "2018-10-19T18:08:03Z",
			"version": "v0.11.9",
			"versionExact": "v0.11.9"
		},
		{
			"checksumSHA1": "kD1ayilNruf2cES1LDfNZjYRscQ=",
			"path": "github.com/hashicorp/terraform/httpclient",
			"revision": "4e44b41c8bc1b533d14f9939690adf09e3d2a2be",
			"revisionTime": "2018-10-19T18:08:03Z",
			"version": "v0.11.9",
			"versionExact": "v0.11.9"
		},
		{
			"checksumSHA1": "yFWmdS6yEJZpRJzUqd/mULqCYGk=",
			"path": "github.com/hashicorp/terraform/moduledeps",
			"revision": "4e44b41c8bc1b533d14f9939690adf09e3d2a2be",
			"revisionTime": "2018-10-19T18:08:03Z",
			"version": "v0.11.9",
			"versionExact": "v0.11.9"
		},
		{
			"checksumSHA1": "DqaoG++NXRCfvH/OloneLWrM+3k=",
			"path": "github.com/hashicorp/terraform/plugin",
			"revision": "4e44b41c8bc1b533d14f9939690adf09e3d2a2be",
			"revisionTime": "2018-10-19T18:08:03Z",
			"version": "v0.11.9",
			"versionExact": "v0.11.9"
		},
		{
			"checksumSHA1": "tx5xrdiUWdAHqoRV5aEfALgT1aU=",
			"path": "github.com/hashicorp/terraform/plugin/discovery",
			"revision": "4e44b41c8bc1b533d14f9939690adf09e3d2a2be",
			"revisionTime": "2018-10-19T18:08:03Z",
			"version": "v0.11.9",
			"versionExact": "v0.11.9"
		},
		{
			"checksumSHA1": "dD3uZ27A7V6r2ZcXabXbUwOxD2E=",
			"path": "github.com/hashicorp/terraform/registry",
			"revision": "4e44b41c8bc1b533d14f9939690adf09e3d2a2be",
			"revisionTime": "2018-10-19T18:08:03Z",
			"version": "v0.11.9",
			"versionExact": "v0.11.9"
		},
		{
			"checksumSHA1": "cR87P4V5aiEfvF+1qoBi2JQyQS4=",
			"path": "github.com/hashicorp/terraform/registry/regsrc",
			"revision": "4e44b41c8bc1b533d14f9939690adf09e3d2a2be",
			"revisionTime": "2018-10-19T18:08:03Z",
			"version": "v0.11.9",
			"versionExact": "v0.11.9"
		},
		{
			"checksumSHA1": "y9IXgIJQq9XNy1zIYUV2Kc0KsnA=",
			"path": "github.com/hashicorp/terraform/registry/response",
			"revision": "4e44b41c8bc1b533d14f9939690adf09e3d2a2be",
			"revisionTime": "2018-10-19T18:08:03Z",
			"version": "v0.11.9",
			"versionExact": "v0.11.9"
		},
		{
			"checksumSHA1": "VXlzRRDVOqeMvnnrbUcR9H64OA4=",
			"path": "github.com/hashicorp/terraform/svchost",
			"revision": "4e44b41c8bc1b533d14f9939690adf09e3d2a2be",
			"revisionTime": "2018-10-19T18:08:03Z",
			"version": "v0.11.9",
			"versionExact": "v0.11.9"
		},
		{
			"checksumSHA1": "o6CMncmy6Q2F+r13sEOeT6R9GF8=",
			"path": "github.com/hashicorp/terraform/svchost/auth",
			"revision": "4e44b41c8bc1b533d14f9939690adf09e3d2a2be",
			"revisionTime": "2018-10-19T18:08:03Z",
			"version": "v0.11.9",
			"versionExact": "v0.11.9"
		},
		{
			"checksumSHA1": "uEzjKyPvbd8k5VGdgn4b/2rDDi0=",
			"path": "github.com/hashicorp/terraform/svchost/disco",
			"revision": "4e44b41c8bc1b533d14f9939690adf09e3d2a2be",
			"revisionTime": "2018-10-19T18:08:03Z",
			"version": "v0.11.9",
			"versionExact": "v0.11.9"
		},
		{
			"checksumSHA1": "SJ9F1euNPxacFDFaic/Ks4SUUzw=",
			"path": "github.com/hashicorp/terraform/terraform",
			"revision": "4e44b41c8bc1b533d14f9939690adf09e3d2a2be",
			"revisionTime": "2018-10-19T18:08:03Z",
			"version": "v0.11.9",
			"versionExact": "v0.11.9"
		},
		{
			"checksumSHA1": "+K+oz9mMTmQMxIA3KVkGRfjvm9I=",
			"path": "github.com/hashicorp/terraform/tfdiags",
			"revision": "4e44b41c8bc1b533d14f9939690adf09e3d2a2be",
			"revisionTime": "2018-10-19T18:08:03Z",
			"version": "v0.11.9",
			"versionExact": "v0.11.9"
		},
		{
			"checksumSHA1": "F2QbRYeEMqqidRxLYn4bQ3TdFHU=",
			"path": "github.com/hashicorp/terraform/version",
			"revision": "4e44b41c8bc1b533d14f9939690adf09e3d2a2be",
			"revisionTime": "2018-10-19T18:08:03Z",
			"version": "v0.11.9",
			"versionExact": "v0.11.9"
		},
		{
			"checksumSHA1": "ZhK6IO2XN81Y+3RAjTcVm1Ic7oU=",
			"path": "github.com/hashicorp/yamux",
			"revision": "d1caa6c97c9fc1cc9e83bbe34d0603f9ff0ce8bd",
			"revisionTime": "2016-07-20T23:31:40Z"
		},
		{
			"checksumSHA1": "0ZrwvB6KoGPj2PoDNSEJwxQ6Mog=",
			"comment": "0.2.2-2-gc01cf91",
			"path": "github.com/jmespath/go-jmespath",
			"revision": "bd40a432e4c76585ef6b72d3fd96fb9b6dc7b68d",
			"revisionTime": "2016-08-03T19:07:31Z"
		},
		{
			"checksumSHA1": "T9E+5mKBQ/BX4wlNxgaPfetxdeI=",
			"path": "github.com/marstr/guid",
			"revision": "8bdf7d1a087ccc975cf37dd6507da50698fd19ca",
			"revisionTime": "2017-04-27T23:51:15Z"
		},
		{
			"checksumSHA1": "SEnjvwVyfuU2xBaOfXfwPD5MZqk=",
			"path": "github.com/mattn/go-colorable",
			"revision": "efa589957cd060542a26d2dd7832fd6a6c6c3ade",
			"revisionTime": "2018-03-10T13:32:14Z"
		},
		{
			"checksumSHA1": "y/A5iuvwjytQE2CqVuphQRXR2nI=",
			"path": "github.com/mattn/go-isatty",
			"revision": "a5cdd64afdee435007ee3e9f6ed4684af949d568",
			"revisionTime": "2017-09-25T05:49:04Z"
		},
		{
			"checksumSHA1": "fgd40uACm+f6nmSUC+R9A9NtwGY=",
			"path": "github.com/mitchellh/cli",
			"revision": "3d22a244be8aa6fb16ac24af0e195c08b7d973aa",
			"revisionTime": "2018-08-24T00:41:14Z"
		},
		{
			"checksumSHA1": "gpgfDOKGUOP/h+j1cM7T36NZFTQ=",
			"path": "github.com/mitchellh/copystructure",
			"revision": "9a1b6f44e8da0e0e374624fb0a825a231b00c537",
			"revisionTime": "2018-08-24T00:35:38Z"
		},
		{
			"checksumSHA1": "a58zUNtDH/gEd6F6KI3FqT2iEo0=",
			"path": "github.com/mitchellh/go-homedir",
			"revision": "ae18d6b8b3205b561c79e8e5f69bff09736185f4",
			"revisionTime": "2018-08-24T00:42:36Z"
		},
		{
			"checksumSHA1": "sOKKo6gC91+8G8bEsg4Kob0k61g=",
			"path": "github.com/mitchellh/go-testing-interface",
			"revision": "6d0b8010fcc857872e42fc6c931227569016843c",
			"revisionTime": "2018-08-26T20:35:19Z"
		},
		{
			"checksumSHA1": "2gW/SeTAbHsmAdoDes4DksvqTj4=",
			"path": "github.com/mitchellh/go-wordwrap",
			"revision": "9e67c67572bc5dd02aef930e2b0ae3c02a4b5a5c",
			"revisionTime": "2018-08-28T14:53:44Z"
		},
		{
			"checksumSHA1": "gOIe6F97Mcq/PwZjG38FkxervzE=",
			"path": "github.com/mitchellh/hashstructure",
			"revision": "a38c50148365edc8df43c1580c48fb2b3a1e9cd7",
			"revisionTime": "2018-08-28T14:53:49Z"
		},
		{
			"checksumSHA1": "J+g0oZePWp2zSIISD2dZZKTxmgg=",
			"path": "github.com/mitchellh/mapstructure",
			"revision": "3536a929edddb9a5b34bd6861dc4a9647cb459fe",
			"revisionTime": "2018-10-05T04:51:35Z"
		},
		{
			"checksumSHA1": "nxuST3bjBv5uDVPzrX9wdruOwv0=",
			"path": "github.com/mitchellh/reflectwalk",
			"revision": "eecee6c969c02c8cc2ae48e1e269843ae8590796",
			"revisionTime": "2018-08-24T00:34:11Z"
		},
		{
			"checksumSHA1": "rTNABfFJ9wtLQRH8uYNkEZGQOrY=",
			"path": "github.com/posener/complete",
			"revision": "88e59760adaddb8276c9b15511302890690e2dae",
			"revisionTime": "2017-09-08T12:52:45Z"
		},
		{
			"checksumSHA1": "NB7uVS0/BJDmNu68vPAlbrq4TME=",
			"path": "github.com/posener/complete/cmd",
			"revision": "88e59760adaddb8276c9b15511302890690e2dae",
			"revisionTime": "2017-09-08T12:52:45Z"
		},
		{
			"checksumSHA1": "Hwojin3GxRyKwPAiz5r7UszqkPc=",
			"path": "github.com/posener/complete/cmd/install",
			"revision": "88e59760adaddb8276c9b15511302890690e2dae",
			"revisionTime": "2017-09-08T12:52:45Z"
		},
		{
			"checksumSHA1": "DMo94FwJAm9ZCYCiYdJU2+bh4no=",
			"path": "github.com/posener/complete/match",
			"revision": "88e59760adaddb8276c9b15511302890690e2dae",
			"revisionTime": "2017-09-08T12:52:45Z"
		},
		{
			"checksumSHA1": "zmC8/3V4ls53DJlNTKDZwPSC/dA=",
			"path": "github.com/satori/go.uuid",
			"revision": "b061729afc07e77a8aa4fad0a2fd840958f1942a",
			"revisionTime": "2016-09-27T10:08:44Z"
		},
		{
			"checksumSHA1": "iqUXcP3VA+G1/gVLRpQpBUt/BuA=",
			"path": "github.com/satori/uuid",
			"revision": "b061729afc07e77a8aa4fad0a2fd840958f1942a",
			"revisionTime": "2016-09-27T10:08:44Z"
		},
		{
			"checksumSHA1": "qgMa75aMGbkFY0jIqqqgVnCUoNA=",
			"path": "github.com/ulikunitz/xz",
			"revision": "0c6b41e72360850ca4f98dc341fd999726ea007f",
			"revisionTime": "2017-06-05T21:53:11Z"
		},
		{
			"checksumSHA1": "vjnTkzNrMs5Xj6so/fq0mQ6dT1c=",
			"path": "github.com/ulikunitz/xz/internal/hash",
			"revision": "0c6b41e72360850ca4f98dc341fd999726ea007f",
			"revisionTime": "2017-06-05T21:53:11Z"
		},
		{
			"checksumSHA1": "m0pm57ASBK/CTdmC0ppRHO17mBs=",
			"path": "github.com/ulikunitz/xz/internal/xlog",
			"revision": "0c6b41e72360850ca4f98dc341fd999726ea007f",
			"revisionTime": "2017-06-05T21:53:11Z"
		},
		{
			"checksumSHA1": "2vZw6zc8xuNlyVz2QKvdlNSZQ1U=",
			"path": "github.com/ulikunitz/xz/lzma",
			"revision": "0c6b41e72360850ca4f98dc341fd999726ea007f",
			"revisionTime": "2017-06-05T21:53:11Z"
		},
		{
			"checksumSHA1": "LUk2yLGjAYyMRDhFHxfMCee4u70=",
			"path": "github.com/zclconf/go-cty/cty",
			"revision": "7166230c635fa24bbe613c5a53e75ad15c42c059",
			"revisionTime": "2018-02-27T16:32:37Z"
		},
		{
			"checksumSHA1": "gDpi8g5VxCRM3JKm/kaYlGdFUdQ=",
			"path": "github.com/zclconf/go-cty/cty/convert",
			"revision": "7166230c635fa24bbe613c5a53e75ad15c42c059",
			"revisionTime": "2018-02-27T16:32:37Z"
		},
		{
			"checksumSHA1": "TU21yqpRZdbEbH8pp4I5YsQa00E=",
			"path": "github.com/zclconf/go-cty/cty/function",
			"revision": "7166230c635fa24bbe613c5a53e75ad15c42c059",
			"revisionTime": "2018-02-27T16:32:37Z"
		},
		{
			"checksumSHA1": "4R+DQqBew6i9a4lYiLZW1OXVwTI=",
			"path": "github.com/zclconf/go-cty/cty/function/stdlib",
			"revision": "7166230c635fa24bbe613c5a53e75ad15c42c059",
			"revisionTime": "2018-02-27T16:32:37Z"
		},
		{
			"checksumSHA1": "tmCzwfNXOEB1sSO7TKVzilb2vjA=",
			"path": "github.com/zclconf/go-cty/cty/gocty",
			"revision": "7166230c635fa24bbe613c5a53e75ad15c42c059",
			"revisionTime": "2018-02-27T16:32:37Z"
		},
		{
			"checksumSHA1": "1ApmO+Q33+Oem/3f6BU6sztJWNc=",
			"path": "github.com/zclconf/go-cty/cty/json",
			"revision": "7166230c635fa24bbe613c5a53e75ad15c42c059",
			"revisionTime": "2018-02-27T16:32:37Z"
		},
		{
			"checksumSHA1": "y5Sk+n6SOspFj8mlyb8swr4DMIs=",
			"path": "github.com/zclconf/go-cty/cty/set",
			"revision": "7166230c635fa24bbe613c5a53e75ad15c42c059",
			"revisionTime": "2018-02-27T16:32:37Z"
		},
		{
			"checksumSHA1": "wRH0iK545K+1Fz2MT2ThFxlAV2g=",
			"path": "go.opencensus.io",
			"revision": "950a67f393d867cfbe91414063b69e511f42fefb",
			"revisionTime": "2018-12-20T02:06:23Z"
		},
		{
			"checksumSHA1": "TA3C6+5PM7V2zbsnLMp13Efy/BA=",
			"path": "go.opencensus.io/exemplar",
			"revision": "950a67f393d867cfbe91414063b69e511f42fefb",
			"revisionTime": "2018-12-20T02:06:23Z"
		},
		{
			"checksumSHA1": "uEGNDh56bViSqI19kj5uQbcTUOQ=",
			"path": "go.opencensus.io/internal",
			"revision": "950a67f393d867cfbe91414063b69e511f42fefb",
			"revisionTime": "2018-12-20T02:06:23Z"
		},
		{
			"checksumSHA1": "Vcwr4P/uIN4haoJPglU7liURepM=",
			"path": "go.opencensus.io/internal/tagencoding",
			"revision": "950a67f393d867cfbe91414063b69e511f42fefb",
			"revisionTime": "2018-12-20T02:06:23Z"
		},
		{
			"checksumSHA1": "sMF3Cr30ZRlZipnGD8Y88S2+/y4=",
			"path": "go.opencensus.io/plugin/ochttp",
			"revision": "950a67f393d867cfbe91414063b69e511f42fefb",
			"revisionTime": "2018-12-20T02:06:23Z"
		},
		{
			"checksumSHA1": "0OVZlXVUMGzf8ddlnjg2yMZI4ao=",
			"path": "go.opencensus.io/plugin/ochttp/propagation/b3",
			"revision": "950a67f393d867cfbe91414063b69e511f42fefb",
			"revisionTime": "2018-12-20T02:06:23Z"
		},
		{
			"checksumSHA1": "bLpZ3pUjneUgtRyjLggDEc4bnEA=",
			"path": "go.opencensus.io/plugin/ochttp/propagation/tracecontext",
			"revision": "950a67f393d867cfbe91414063b69e511f42fefb",
			"revisionTime": "2018-12-20T02:06:23Z"
		},
		{
			"checksumSHA1": "li0/XZO2M4O6dcd2a145ux5E4hA=",
			"path": "go.opencensus.io/resource",
			"revision": "950a67f393d867cfbe91414063b69e511f42fefb",
			"revisionTime": "2018-12-20T02:06:23Z"
		},
		{
			"checksumSHA1": "iITJeCEWl7VUPxOB8ThLRAGYTJU=",
			"path": "go.opencensus.io/stats",
			"revision": "950a67f393d867cfbe91414063b69e511f42fefb",
			"revisionTime": "2018-12-20T02:06:23Z"
		},
		{
			"checksumSHA1": "SEHKoV2p561oIgFTqzQ67a/XU7I=",
			"path": "go.opencensus.io/stats/internal",
			"revision": "950a67f393d867cfbe91414063b69e511f42fefb",
			"revisionTime": "2018-12-20T02:06:23Z"
		},
		{
			"checksumSHA1": "R26x5lc61+27q3Fd2SMGKJGj6kI=",
			"path": "go.opencensus.io/stats/view",
			"revision": "950a67f393d867cfbe91414063b69e511f42fefb",
			"revisionTime": "2018-12-20T02:06:23Z"
		},
		{
			"checksumSHA1": "uGBQ6ZVQ7R2OpALxUZIaNXEkBSA=",
			"path": "go.opencensus.io/tag",
			"revision": "950a67f393d867cfbe91414063b69e511f42fefb",
			"revisionTime": "2018-12-20T02:06:23Z"
		},
		{
			"checksumSHA1": "LFehOdQ0p2mKk0rpV1FaQTq4UwU=",
			"path": "go.opencensus.io/trace",
			"revision": "950a67f393d867cfbe91414063b69e511f42fefb",
			"revisionTime": "2018-12-20T02:06:23Z"
		},
		{
			"checksumSHA1": "0P3BycP6CFnFNRCnF4dTlMEJgEI=",
			"path": "go.opencensus.io/trace/internal",
			"revision": "950a67f393d867cfbe91414063b69e511f42fefb",
			"revisionTime": "2018-12-20T02:06:23Z"
		},
		{
			"checksumSHA1": "FHJParRi8f1GHO7Cx+lk3bMWBq0=",
			"path": "go.opencensus.io/trace/propagation",
			"revision": "950a67f393d867cfbe91414063b69e511f42fefb",
			"revisionTime": "2018-12-20T02:06:23Z"
		},
		{
			"checksumSHA1": "UHbxxaMqpEPsubh8kPwzSlyEwqI=",
			"path": "go.opencensus.io/trace/tracestate",
			"revision": "950a67f393d867cfbe91414063b69e511f42fefb",
			"revisionTime": "2018-12-20T02:06:23Z"
		},
		{
			"checksumSHA1": "vE43s37+4CJ2CDU6TlOUOYE0K9c=",
			"path": "golang.org/x/crypto/bcrypt",
			"revision": "9477e0b78b9ac3d0b03822fd95422e2fe07627cd",
			"revisionTime": "2016-10-31T15:37:30Z"
		},
		{
			"checksumSHA1": "JsJdKXhz87gWenMwBeejTOeNE7k=",
			"path": "golang.org/x/crypto/blowfish",
			"revision": "9477e0b78b9ac3d0b03822fd95422e2fe07627cd",
			"revisionTime": "2016-10-31T15:37:30Z"
		},
		{
			"checksumSHA1": "TT1rac6kpQp2vz24m5yDGUNQ/QQ=",
			"path": "golang.org/x/crypto/cast5",
			"revision": "b176d7def5d71bdd214203491f89843ed217f420",
			"revisionTime": "2017-07-23T04:49:35Z"
		},
		{
			"checksumSHA1": "C1KKOxFoW7/W/NFNpiXK+boguNo=",
			"path": "golang.org/x/crypto/curve25519",
			"revision": "453249f01cfeb54c3d549ddb75ff152ca243f9d8",
			"revisionTime": "2017-02-08T20:51:15Z"
		},
		{
			"checksumSHA1": "wGb//LjBPNxYHqk+dcLo7BjPXK8=",
			"path": "golang.org/x/crypto/ed25519",
			"revision": "b8a2a83acfe6e6770b75de42d5ff4c67596675c0",
			"revisionTime": "2017-01-13T19:21:00Z"
		},
		{
			"checksumSHA1": "LXFcVx8I587SnWmKycSDEq9yvK8=",
			"path": "golang.org/x/crypto/ed25519/internal/edwards25519",
			"revision": "b8a2a83acfe6e6770b75de42d5ff4c67596675c0",
			"revisionTime": "2017-01-13T19:21:00Z"
		},
		{
			"checksumSHA1": "IIhFTrLlmlc6lEFSitqi4aw2lw0=",
			"path": "golang.org/x/crypto/openpgp",
			"revision": "b176d7def5d71bdd214203491f89843ed217f420",
			"revisionTime": "2017-07-23T04:49:35Z"
		},
		{
			"checksumSHA1": "olOKkhrdkYQHZ0lf1orrFQPQrv4=",
			"path": "golang.org/x/crypto/openpgp/armor",
			"revision": "b176d7def5d71bdd214203491f89843ed217f420",
			"revisionTime": "2017-07-23T04:49:35Z"
		},
		{
			"checksumSHA1": "eo/KtdjieJQXH7Qy+faXFcF70ME=",
			"path": "golang.org/x/crypto/openpgp/elgamal",
			"revision": "b176d7def5d71bdd214203491f89843ed217f420",
			"revisionTime": "2017-07-23T04:49:35Z"
		},
		{
			"checksumSHA1": "rlxVSaGgqdAgwblsErxTxIfuGfg=",
			"path": "golang.org/x/crypto/openpgp/errors",
			"revision": "b176d7def5d71bdd214203491f89843ed217f420",
			"revisionTime": "2017-07-23T04:49:35Z"
		},
		{
			"checksumSHA1": "Pq88+Dgh04UdXWZN6P+bLgYnbRc=",
			"path": "golang.org/x/crypto/openpgp/packet",
			"revision": "b176d7def5d71bdd214203491f89843ed217f420",
			"revisionTime": "2017-07-23T04:49:35Z"
		},
		{
			"checksumSHA1": "s2qT4UwvzBSkzXuiuMkowif1Olw=",
			"path": "golang.org/x/crypto/openpgp/s2k",
			"revision": "b176d7def5d71bdd214203491f89843ed217f420",
			"revisionTime": "2017-07-23T04:49:35Z"
		},
		{
			"checksumSHA1": "PJY7uCr3UnX4/Mf/RoWnbieSZ8o=",
			"path": "golang.org/x/crypto/pkcs12",
			"revision": "4d3f4d9ffa16a13f451c3b2999e9c49e9750bf06",
			"revisionTime": "2018-10-23T16:52:47Z"
		},
		{
			"checksumSHA1": "p0GC51McIdA7JygoP223twJ1s0E=",
			"path": "golang.org/x/crypto/pkcs12/internal/rc2",
			"revision": "4d3f4d9ffa16a13f451c3b2999e9c49e9750bf06",
			"revisionTime": "2018-10-23T16:52:47Z"
		},
		{
			"checksumSHA1": "fsrFs762jlaILyqqQImS1GfvIvw=",
			"path": "golang.org/x/crypto/ssh",
			"revision": "453249f01cfeb54c3d549ddb75ff152ca243f9d8",
			"revisionTime": "2017-02-08T20:51:15Z"
		},
		{
			"checksumSHA1": "dr5+PfIRzXeN+l1VG+s0lea9qz8=",
			"path": "golang.org/x/net/context",
			"revision": "0a9397675ba34b2845f758fe3cd68828369c6517",
			"revisionTime": "2017-07-19T03:24:12Z"
		},
		{
			"checksumSHA1": "vqc3a+oTUGX8PmD0TS+qQ7gmN8I=",
			"path": "golang.org/x/net/html",
			"revision": "1c05540f6879653db88113bc4a2b70aec4bd491f",
			"revisionTime": "2017-08-04T00:04:37Z"
		},
		{
			"checksumSHA1": "z79z5msRzgU48FCZxSuxfU8b4rs=",
			"path": "golang.org/x/net/html/atom",
			"revision": "1c05540f6879653db88113bc4a2b70aec4bd491f",
			"revisionTime": "2017-08-04T00:04:37Z"
		},
		{
			"checksumSHA1": "cY4u3LCdJxKaS2GbftZjfrOSnNE=",
			"path": "golang.org/x/net/http2",
			"revision": "0a9397675ba34b2845f758fe3cd68828369c6517",
			"revisionTime": "2017-07-19T03:24:12Z"
		},
		{
			"checksumSHA1": "ezWhc7n/FtqkLDQKeU2JbW+80tE=",
			"path": "golang.org/x/net/http2/hpack",
			"revision": "0a9397675ba34b2845f758fe3cd68828369c6517",
			"revisionTime": "2017-07-19T03:24:12Z"
		},
		{
			"checksumSHA1": "1osdKBIU5mNqyQqiGmnutoTzdJA=",
			"path": "golang.org/x/net/idna",
			"revision": "0a9397675ba34b2845f758fe3cd68828369c6517",
			"revisionTime": "2017-07-19T03:24:12Z"
		},
		{
			"checksumSHA1": "UxahDzW2v4mf/+aFxruuupaoIwo=",
			"path": "golang.org/x/net/internal/timeseries",
			"revision": "0a9397675ba34b2845f758fe3cd68828369c6517",
			"revisionTime": "2017-07-19T03:24:12Z"
		},
		{
			"checksumSHA1": "3xyuaSNmClqG4YWC7g0isQIbUTc=",
			"path": "golang.org/x/net/lex/httplex",
			"revision": "0a9397675ba34b2845f758fe3cd68828369c6517",
			"revisionTime": "2017-07-19T03:24:12Z"
		},
		{
			"checksumSHA1": "u/r66lwYfgg682u5hZG7/E7+VCY=",
			"path": "golang.org/x/net/trace",
			"revision": "0a9397675ba34b2845f758fe3cd68828369c6517",
			"revisionTime": "2017-07-19T03:24:12Z"
		},
		{
			"checksumSHA1": "tI1YsCNEjyDW/aGNtunZDyjN9MA=",
			"path": "golang.org/x/sync/semaphore",
			"revision": "37e7f081c4d4c64e13b10787722085407fe5d15f",
			"revisionTime": "2018-09-24T18:15:43Z"
		},
		{
			"checksumSHA1": "XmZ1a+WnKZSyE4XWvsnPl4QBOLY=",
			"path": "golang.org/x/sys/unix",
			"revision": "b4a75ba826a64a70990f11a225237acd6ef35c9f",
			"revisionTime": "2018-12-21T10:19:52Z"
		},
		{
			"checksumSHA1": "JGxWXCzR7rwOsuQCK1UGd6yuS90=",
			"path": "golang.org/x/text/collate/build",
			"revision": "1cbadb444a806fd9430d14ad08967ed91da4fa0a",
			"revisionTime": "2017-09-13T19:45:57Z"
		},
		{
			"checksumSHA1": "45fiqnr0oU2bicWWAWz0lGWg4eU=",
			"path": "golang.org/x/text/internal/colltab",
			"revision": "1cbadb444a806fd9430d14ad08967ed91da4fa0a",
			"revisionTime": "2017-09-13T19:45:57Z"
		},
		{
			"checksumSHA1": "YsHNCKLl/81IAeBJUjHE4uqAPLM=",
			"path": "golang.org/x/text/language",
			"revision": "1cbadb444a806fd9430d14ad08967ed91da4fa0a",
			"revisionTime": "2017-09-13T19:45:57Z"
		},
		{
			"checksumSHA1": "tltivJ/uj/lqLk05IqGfCv2F/E8=",
			"path": "golang.org/x/text/secure/bidirule",
			"revision": "1cbadb444a806fd9430d14ad08967ed91da4fa0a",
			"revisionTime": "2017-09-13T19:45:57Z"
		},
		{
			"checksumSHA1": "ziMb9+ANGRJSSIuxYdRbA+cDRBQ=",
			"path": "golang.org/x/text/transform",
			"revision": "1cbadb444a806fd9430d14ad08967ed91da4fa0a",
			"revisionTime": "2017-09-13T19:45:57Z"
		},
		{
			"checksumSHA1": "tk+lpF2CDV7e5RwwRY5ZTCGrd9o=",
			"path": "golang.org/x/text/unicode/bidi",
			"revision": "1cbadb444a806fd9430d14ad08967ed91da4fa0a",
			"revisionTime": "2017-09-13T19:45:57Z"
		},
		{
			"checksumSHA1": "BwRNKgzIMUxk56OScxyr43BV6IE=",
			"path": "golang.org/x/text/unicode/norm",
			"revision": "1cbadb444a806fd9430d14ad08967ed91da4fa0a",
			"revisionTime": "2017-09-13T19:45:57Z"
		},
		{
			"checksumSHA1": "3MKQfzebrexFB4O7eRWdonIHlng=",
			"path": "google.golang.org/api/support/bundler",
			"revision": "65a46cafb132eff435c7d1e0f439cc73c8eebb85",
			"revisionTime": "2018-12-21T00:06:18Z"
		},
		{
			"checksumSHA1": "Tc3BU26zThLzcyqbVtiSEp7EpU8=",
			"path": "google.golang.org/genproto/googleapis/rpc/status",
			"revision": "1e559d0a00eef8a9a43151db4665280bd8dd5886",
			"revisionTime": "2017-09-18T11:17:02Z"
		},
		{
			"checksumSHA1": "nqnnm6YjyqMt33FmtYC9GbOaHiA=",
			"path": "google.golang.org/genproto/protobuf/field_mask",
			"revision": "bd9b4fb69e2ffd37621a6caa54dcbead29b546f2",
			"revisionTime": "2018-12-21T17:55:05Z"
		},
		{
			"checksumSHA1": "Wc9OxPx+ovoELQV3pEszM1Uiwa0=",
			"path": "google.golang.org/grpc",
			"revision": "25de51fc024f642d9ac888257b1485939a1d4a14",
			"revisionTime": "2018-12-22T00:55:49Z"
		},
		{
			"checksumSHA1": "i9fbSBXiIpT5NxcVzH8giW0gzV4=",
			"path": "google.golang.org/grpc/balancer",
			"revision": "25de51fc024f642d9ac888257b1485939a1d4a14",
			"revisionTime": "2018-12-22T00:55:49Z"
		},
		{
			"checksumSHA1": "OK25OEkLL/dbMiAdL9ic5o5+X1E=",
			"path": "google.golang.org/grpc/balancer/base",
			"revision": "25de51fc024f642d9ac888257b1485939a1d4a14",
			"revisionTime": "2018-12-22T00:55:49Z"
		},
		{
			"checksumSHA1": "nbqOZ9r8jJ6K3PfnhxuR0qqsUmY=",
			"path": "google.golang.org/grpc/balancer/roundrobin",
			"revision": "25de51fc024f642d9ac888257b1485939a1d4a14",
			"revisionTime": "2018-12-22T00:55:49Z"
		},
		{
			"checksumSHA1": "YyTUFAVju8wgb1s/3azC2CeSbfY=",
			"path": "google.golang.org/grpc/binarylog/grpc_binarylog_v1",
			"revision": "25de51fc024f642d9ac888257b1485939a1d4a14",
			"revisionTime": "2018-12-22T00:55:49Z"
		},
		{
			"checksumSHA1": "R3tuACGAPyK4lr+oSNt1saUzC0M=",
			"path": "google.golang.org/grpc/codes",
			"revision": "25de51fc024f642d9ac888257b1485939a1d4a14",
			"revisionTime": "2018-12-22T00:55:49Z"
		},
		{
			"checksumSHA1": "5XXlkpXzzeNtV9I7x+3/UVWRe20=",
			"path": "google.golang.org/grpc/connectivity",
			"revision": "25de51fc024f642d9ac888257b1485939a1d4a14",
			"revisionTime": "2018-12-22T00:55:49Z"
		},
		{
			"checksumSHA1": "MCTf5N2ZKhqL6vW5AfPXh8bGavg=",
			"path": "google.golang.org/grpc/credentials",
			"revision": "25de51fc024f642d9ac888257b1485939a1d4a14",
			"revisionTime": "2018-12-22T00:55:49Z"
		},
		{
			"checksumSHA1": "Eqxca59xIMaL4EUNwWsozg7kFkk=",
			"path": "google.golang.org/grpc/credentials/internal",
			"revision": "25de51fc024f642d9ac888257b1485939a1d4a14",
			"revisionTime": "2018-12-22T00:55:49Z"
		},
		{
			"checksumSHA1": "cfLb+pzWB+Glwp82rgfcEST1mv8=",
			"path": "google.golang.org/grpc/encoding",
			"revision": "25de51fc024f642d9ac888257b1485939a1d4a14",
			"revisionTime": "2018-12-22T00:55:49Z"
		},
		{
			"checksumSHA1": "LKKkn7EYA+Do9Qwb2/SUKLFNxoo=",
			"path": "google.golang.org/grpc/encoding/proto",
			"revision": "25de51fc024f642d9ac888257b1485939a1d4a14",
			"revisionTime": "2018-12-22T00:55:49Z"
		},
		{
			"checksumSHA1": "ZPPSFisPDz2ANO4FBZIft+fRxyk=",
			"path": "google.golang.org/grpc/grpclog",
			"revision": "25de51fc024f642d9ac888257b1485939a1d4a14",
			"revisionTime": "2018-12-22T00:55:49Z"
		},
		{
			"checksumSHA1": "TsFbK+yELoBT2G3aNxtQFKnvmhw=",
			"path": "google.golang.org/grpc/health",
			"revision": "25de51fc024f642d9ac888257b1485939a1d4a14",
			"revisionTime": "2018-12-22T00:55:49Z"
		},
		{
			"checksumSHA1": "KfgIKMqGJ8FdFbWlGDsnmrCY7eE=",
			"path": "google.golang.org/grpc/health/grpc_health_v1",
			"revision": "25de51fc024f642d9ac888257b1485939a1d4a14",
			"revisionTime": "2018-12-22T00:55:49Z"
		},
		{
			"checksumSHA1": "xUOlil5rXPg8m1Suz3lvtXwuGh4=",
			"path": "google.golang.org/grpc/internal",
			"revision": "25de51fc024f642d9ac888257b1485939a1d4a14",
			"revisionTime": "2018-12-22T00:55:49Z"
		},
		{
			"checksumSHA1": "uDJA7QK2iGnEwbd9TPqkLaM+xuU=",
			"path": "google.golang.org/grpc/internal/backoff",
			"revision": "25de51fc024f642d9ac888257b1485939a1d4a14",
			"revisionTime": "2018-12-22T00:55:49Z"
		},
		{
			"checksumSHA1": "9EzFWJVWPBdOC2kwXX11v9HSLTs=",
			"path": "google.golang.org/grpc/internal/binarylog",
			"revision": "25de51fc024f642d9ac888257b1485939a1d4a14",
			"revisionTime": "2018-12-22T00:55:49Z"
		},
		{
			"checksumSHA1": "b2D1xk9yFjuoeP9CztKiSLCwRdc=",
			"path": "google.golang.org/grpc/internal/channelz",
			"revision": "25de51fc024f642d9ac888257b1485939a1d4a14",
			"revisionTime": "2018-12-22T00:55:49Z"
		},
		{
			"checksumSHA1": "6QSkZpDS6A2UpV6Vn+uMJVa/Sog=",
			"path": "google.golang.org/grpc/internal/envconfig",
			"revision": "25de51fc024f642d9ac888257b1485939a1d4a14",
			"revisionTime": "2018-12-22T00:55:49Z"
		},
		{
			"checksumSHA1": "70gndc/uHwyAl3D45zqp7vyHWlo=",
			"path": "google.golang.org/grpc/internal/grpcrand",
			"revision": "25de51fc024f642d9ac888257b1485939a1d4a14",
			"revisionTime": "2018-12-22T00:55:49Z"
		},
		{
			"checksumSHA1": "psHSfNyU2y9L9zRK+s41e7ScTf4=",
			"path": "google.golang.org/grpc/internal/grpcsync",
			"revision": "25de51fc024f642d9ac888257b1485939a1d4a14",
			"revisionTime": "2018-12-22T00:55:49Z"
		},
		{
			"checksumSHA1": "3LK1XBsYw6P112yilUgf8E8ZZY8=",
			"path": "google.golang.org/grpc/internal/syscall",
			"revision": "25de51fc024f642d9ac888257b1485939a1d4a14",
			"revisionTime": "2018-12-22T00:55:49Z"
		},
		{
			"checksumSHA1": "SlIFDWzTYuvTqNbn1x75d3/+HgQ=",
			"path": "google.golang.org/grpc/internal/transport",
			"revision": "25de51fc024f642d9ac888257b1485939a1d4a14",
			"revisionTime": "2018-12-22T00:55:49Z"
		},
		{
			"checksumSHA1": "pK59s0zeOsJ4ItPrxOufEI8RD2s=",
			"path": "google.golang.org/grpc/keepalive",
			"revision": "25de51fc024f642d9ac888257b1485939a1d4a14",
			"revisionTime": "2018-12-22T00:55:49Z"
		},
		{
			"checksumSHA1": "0OoJw+Wc7+1Ox5nBbwjgqWW8Xpw=",
			"path": "google.golang.org/grpc/metadata",
			"revision": "25de51fc024f642d9ac888257b1485939a1d4a14",
			"revisionTime": "2018-12-22T00:55:49Z"
		},
		{
			"checksumSHA1": "AIpS1T2G1el02vW5nhqY1fklbpU=",
			"path": "google.golang.org/grpc/naming",
			"revision": "25de51fc024f642d9ac888257b1485939a1d4a14",
			"revisionTime": "2018-12-22T00:55:49Z"
		},
		{
			"checksumSHA1": "ltPJN8UyzvWN0H0BvkP2AREujgQ=",
			"path": "google.golang.org/grpc/peer",
			"revision": "25de51fc024f642d9ac888257b1485939a1d4a14",
			"revisionTime": "2018-12-22T00:55:49Z"
		},
		{
			"checksumSHA1": "GEq6wwE1qWLmkaM02SjxBmmnHDo=",
			"path": "google.golang.org/grpc/resolver",
			"revision": "25de51fc024f642d9ac888257b1485939a1d4a14",
			"revisionTime": "2018-12-22T00:55:49Z"
		},
		{
			"checksumSHA1": "I9b2MMRa7Sz+hSB0AF/vPFsPOv4=",
			"path": "google.golang.org/grpc/resolver/dns",
			"revision": "25de51fc024f642d9ac888257b1485939a1d4a14",
			"revisionTime": "2018-12-22T00:55:49Z"
		},
		{
			"checksumSHA1": "zs9M4xE8Lyg4wvuYvR00XoBxmuw=",
			"path": "google.golang.org/grpc/resolver/passthrough",
			"revision": "25de51fc024f642d9ac888257b1485939a1d4a14",
			"revisionTime": "2018-12-22T00:55:49Z"
		},
		{
			"checksumSHA1": "FJu1DY9s5uP3cGFvuVGCL5bgrqw=",
			"path": "google.golang.org/grpc/stats",
			"revision": "25de51fc024f642d9ac888257b1485939a1d4a14",
			"revisionTime": "2018-12-22T00:55:49Z"
		},
		{
			"checksumSHA1": "bJSa9mM309wvISy+B6zfc0KAUqs=",
			"path": "google.golang.org/grpc/status",
			"revision": "25de51fc024f642d9ac888257b1485939a1d4a14",
			"revisionTime": "2018-12-22T00:55:49Z"
		},
		{
			"checksumSHA1": "HGXDrPBB90iBU4NJ7C1N8MJRkI0=",
			"path": "google.golang.org/grpc/tap",
			"revision": "25de51fc024f642d9ac888257b1485939a1d4a14",
			"revisionTime": "2018-12-22T00:55:49Z"
		},
		{
			"checksumSHA1": "AnKBN2Q4AWaSNb0JyINBQbnpxGM=",
			"path": "gopkg.in/yaml.v2",
			"revision": "7f97868eec74b32b0982dd158a51a446d1da7eb5",
			"revisionTime": "2018-02-23T19:12:37Z"
		},
		{
			"checksumSHA1": "wICWAGQfZcHD2y0dHesz9R2YSiw=",
			"path": "k8s.io/kubernetes/pkg/apimachinery",
			"revision": "b0b7a323cc5a4a2019b2e9520c21c7830b7f708e",
			"revisionTime": "2017-04-03T20:32:25Z",
			"version": "v1.6.1",
			"versionExact": "v1.6.1"
		}
	],
	"rootPath": "github.com/terraform-providers/terraform-provider-azurerm"
}<|MERGE_RESOLUTION|>--- conflicted
+++ resolved
@@ -105,7 +105,6 @@
 			"versionExact": "v24.0.0"
 		},
 		{
-<<<<<<< HEAD
 			"checksumSHA1": "SrSuQj2csIVYL0Iz2S5z9hDkm0o=",
 			"path": "github.com/Azure/azure-sdk-for-go/services/datafactory/mgmt/2018-06-01/datafactory",
 			"revision": "da91af54816b4cf72949c225a2d0980f51fab01b",
@@ -113,11 +112,6 @@
 			"version": "=v21.3.0",
 			"versionExact": "v21.3.0"
 		},
-		{
-			"checksumSHA1": "9oNfXIzF5S8ninqAOSfpVf5rNEY=",
-=======
-			"checksumSHA1": "aVqVZg1Xg+rkbSMKkDmuI7KXY/Y=",
->>>>>>> 623b2920
 			"path": "github.com/Azure/azure-sdk-for-go/services/datalake/analytics/mgmt/2016-11-01/account",
 			"revision": "1951233eb944a49aa5f7278cba8e3e32a8c958af",
 			"revisionTime": "2018-12-19T17:12:57Z",
